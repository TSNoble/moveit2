--- conflicted
+++ resolved
@@ -179,32 +179,8 @@
 }
 
 ompl_interface::ModelBasedPlanningContextPtr ompl_interface::PlanningContextManager::getPlanningContext(
-<<<<<<< HEAD
-    const std::string& config, const std::string& factory_type) const
-{
-  auto pc = planner_configs_.find(config);
-
-  if (pc != planner_configs_.end())
-  {
-    moveit_msgs::msg::MotionPlanRequest req;  // dummy request with default values
-    return getPlanningContext(
-        pc->second,
-        std::bind(&PlanningContextManager::getStateSpaceFactory1, this, std::placeholders::_1, factory_type), req);
-  }
-  else
-  {
-    ROS_ERROR_NAMED("planning_context_manager", "Planning configuration '%s' was not found", config.c_str());
-    return ModelBasedPlanningContextPtr();
-  }
-}
-
-ompl_interface::ModelBasedPlanningContextPtr ompl_interface::PlanningContextManager::getPlanningContext(
     const planning_interface::PlannerConfigurationSettings& config,
-    const StateSpaceFactoryTypeSelector& factory_selector, const moveit_msgs::msg::MotionPlanRequest& req) const
-=======
-    const planning_interface::PlannerConfigurationSettings& config,
-    const StateSpaceFactoryTypeSelector& factory_selector, const moveit_msgs::MotionPlanRequest& /*req*/) const
->>>>>>> 1a308e47
+    const StateSpaceFactoryTypeSelector& factory_selector, const moveit_msgs::msg::MotionPlanRequest& /*req*/) const
 {
   const ompl_interface::ModelBasedStateSpaceFactoryPtr& factory = factory_selector(config.group);
 
@@ -325,16 +301,9 @@
   }
 }
 
-<<<<<<< HEAD
-ompl_interface::ModelBasedPlanningContextPtr
-ompl_interface::PlanningContextManager::getPlanningContext(const planning_scene::PlanningSceneConstPtr& planning_scene,
-                                                           const moveit_msgs::msg::MotionPlanRequest& req,
-                                                           moveit_msgs::msg::MoveItErrorCodes& error_code) const
-=======
 ompl_interface::ModelBasedPlanningContextPtr ompl_interface::PlanningContextManager::getPlanningContext(
-    const planning_scene::PlanningSceneConstPtr& planning_scene, const moveit_msgs::MotionPlanRequest& req,
-    moveit_msgs::MoveItErrorCodes& error_code, const ros::NodeHandle& nh, bool use_constraints_approximation) const
->>>>>>> 1a308e47
+    const planning_scene::PlanningSceneConstPtr& planning_scene, const moveit_msgs::msg::MotionPlanRequest& req,
+    moveit_msgs::msg::MoveItErrorCodes& error_code, const ros::NodeHandle& nh, bool use_constraints_approximation) const
 {
   if (req.group_name.empty())
   {

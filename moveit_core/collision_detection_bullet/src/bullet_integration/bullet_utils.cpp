--- conflicted
+++ resolved
@@ -45,7 +45,6 @@
 
 namespace collision_detection_bullet
 {
-<<<<<<< HEAD
 bool acmCheck(const std::string& body_1, const std::string& body_2,
               const collision_detection::AllowedCollisionMatrix* acm)
 {
@@ -83,10 +82,8 @@
 }
 
 btCollisionShape* createShapePrimitive(const shapes::Box* geom, const CollisionObjectType& collision_object_type)
-=======
-btCollisionShape* createShapePrimitive(const shapes::Box* geom, const CollisionObjectType& /*collision_object_type*/)
->>>>>>> f3ac6070
-{
+{
+  (void)(collision_object_type);
   assert(collision_object_type == CollisionObjectType::USE_SHAPE_TYPE);
   const double* size = geom->size;
   btScalar a = static_cast<btScalar>(size[0] / 2);
@@ -96,23 +93,25 @@
   return (new btBoxShape(btVector3(a, b, c)));
 }
 
-btCollisionShape* createShapePrimitive(const shapes::Sphere* geom, const CollisionObjectType& /*collision_object_type*/)
-{
+btCollisionShape* createShapePrimitive(const shapes::Sphere* geom, const CollisionObjectType& collision_object_type)
+{
+  (void)(collision_object_type);
   assert(collision_object_type == CollisionObjectType::USE_SHAPE_TYPE);
   return (new btSphereShape(static_cast<btScalar>(geom->radius)));
 }
 
-btCollisionShape* createShapePrimitive(const shapes::Cylinder* geom,
-                                       const CollisionObjectType& /*collision_object_type*/)
-{
+btCollisionShape* createShapePrimitive(const shapes::Cylinder* geom, const CollisionObjectType& collision_object_type)
+{
+  (void)(collision_object_type);
   assert(collision_object_type == CollisionObjectType::USE_SHAPE_TYPE);
   btScalar r = static_cast<btScalar>(geom->radius);
   btScalar l = static_cast<btScalar>(geom->length / 2);
   return (new btCylinderShapeZ(btVector3(r, r, l)));
 }
 
-btCollisionShape* createShapePrimitive(const shapes::Cone* geom, const CollisionObjectType& /*collision_object_type*/)
-{
+btCollisionShape* createShapePrimitive(const shapes::Cone* geom, const CollisionObjectType& collision_object_type)
+{
+  (void)(collision_object_type);
   assert(collision_object_type == CollisionObjectType::USE_SHAPE_TYPE);
   btScalar r = static_cast<btScalar>(geom->radius);
   btScalar l = static_cast<btScalar>(geom->length);
@@ -471,9 +470,9 @@
 }
 
 btScalar BroadphaseContactResultCallback::addSingleResult(btManifoldPoint& cp,
-                                                          const btCollisionObjectWrapper* colObj0Wrap, int partId0,
+                                                          const btCollisionObjectWrapper* colObj0Wrap, int /*partId0*/,
                                                           int index0, const btCollisionObjectWrapper* colObj1Wrap,
-                                                          int partId1, int index1)
+                                                          int /*partId1*/, int index1)
 {
   if (cp.m_distance1 > static_cast<btScalar>(contact_distance_))
   {

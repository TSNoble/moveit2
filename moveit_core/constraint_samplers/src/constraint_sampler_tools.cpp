--- conflicted
+++ resolved
@@ -57,12 +57,7 @@
                                scene->getCurrentState());
 }
 
-<<<<<<< HEAD
-double countSamplesPerSecond(const ConstraintSamplerPtr& sampler, const robot_state::RobotState& reference_state)
-=======
-double constraint_samplers::countSamplesPerSecond(const ConstraintSamplerPtr& sampler,
-                                                  const moveit::core::RobotState& reference_state)
->>>>>>> a5864ccc
+double countSamplesPerSecond(const ConstraintSamplerPtr& sampler, const moveit::core::RobotState& reference_state)
 {
   if (!sampler)
   {
@@ -86,16 +81,9 @@
   return (double)valid / (double)total;
 }
 
-<<<<<<< HEAD
-void visualizeDistribution(const ConstraintSamplerPtr& sampler, const robot_state::RobotState& reference_state,
+void visualizeDistribution(const ConstraintSamplerPtr& sampler, const moveit::core::RobotState& reference_state,
                            const std::string& link_name, unsigned int sample_count,
                            visualization_msgs::msg::MarkerArray& markers)
-=======
-void constraint_samplers::visualizeDistribution(const ConstraintSamplerPtr& sampler,
-                                                const moveit::core::RobotState& reference_state,
-                                                const std::string& link_name, unsigned int sample_count,
-                                                visualization_msgs::MarkerArray& markers)
->>>>>>> a5864ccc
 {
   if (!sampler)
   {
@@ -105,13 +93,8 @@
   const moveit::core::LinkModel* lm = reference_state.getLinkModel(link_name);
   if (!lm)
     return;
-<<<<<<< HEAD
-  robot_state::RobotState ks(reference_state);
+  moveit::core::RobotState ks(reference_state);
   std_msgs::msg::ColorRGBA color;
-=======
-  moveit::core::RobotState ks(reference_state);
-  std_msgs::ColorRGBA color;
->>>>>>> a5864ccc
   color.r = 1.0f;
   color.g = 0.0f;
   color.b = 0.0f;

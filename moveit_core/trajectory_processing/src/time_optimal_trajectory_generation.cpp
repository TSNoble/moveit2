/*
 * Copyright (c) 2011, Georgia Tech Research Corporation
 * All rights reserved.
 *
 * Author: Tobias Kunz <tobias@gatech.edu>
 * Date: 05/2012
 *
 * Humanoid Robotics Lab      Georgia Institute of Technology
 * Director: Mike Stilman     http://www.golems.org
 *
 * Algorithm details and publications:
 * http://www.golems.org/node/1570
 *
 * This file is provided under the following "BSD-style" License:
 *   Redistribution and use in source and binary forms, with or
 *   without modification, are permitted provided that the following
 *   conditions are met:
 *   * Redistributions of source code must retain the above copyright
 *     notice, this list of conditions and the following disclaimer.
 *   * Redistributions in binary form must reproduce the above
 *     copyright notice, this list of conditions and the following
 *     disclaimer in the documentation and/or other materials provided
 *     with the distribution.
 *   THIS SOFTWARE IS PROVIDED BY THE COPYRIGHT HOLDERS AND
 *   CONTRIBUTORS "AS IS" AND ANY EXPRESS OR IMPLIED WARRANTIES,
 *   INCLUDING, BUT NOT LIMITED TO, THE IMPLIED WARRANTIES OF
 *   MERCHANTABILITY AND FITNESS FOR A PARTICULAR PURPOSE ARE
 *   DISCLAIMED. IN NO EVENT SHALL THE COPYRIGHT HOLDER OR
 *   CONTRIBUTORS BE LIABLE FOR ANY DIRECT, INDIRECT, INCIDENTAL,
 *   SPECIAL, EXEMPLARY, OR CONSEQUENTIAL DAMAGES (INCLUDING, BUT NOT
 *   LIMITED TO, PROCUREMENT OF SUBSTITUTE GOODS OR SERVICES; LOSS OF
 *   USE, DATA, OR PROFITS; OR BUSINESS INTERRUPTION) HOWEVER CAUSED
 *   AND ON ANY THEORY OF LIABILITY, WHETHER IN CONTRACT, STRICT
 *   LIABILITY, OR TORT (INCLUDING NEGLIGENCE OR OTHERWISE) ARISING IN
 *   ANY WAY OUT OF THE USE OF THIS SOFTWARE, EVEN IF ADVISED OF THE
 *   POSSIBILITY OF SUCH DAMAGE.
 */

#include <limits>
#include <Eigen/Geometry>
#include <algorithm>
#include <cmath>
#include <moveit/trajectory_processing/time_optimal_trajectory_generation.h>
#include <vector>
#include "rclcpp/rclcpp.hpp"
#include <iostream>

namespace trajectory_processing
{
static const rclcpp::Logger LOGGER =
    rclcpp::get_logger("moveit_trajectory_processing.time_optimal_trajectory_generation");

constexpr double EPS = 0.000001;
class LinearPathSegment : public PathSegment
{
public:
  LinearPathSegment(const Eigen::VectorXd& start, const Eigen::VectorXd& end)
    : PathSegment((end - start).norm()), end_(end), start_(start)
  {
  }

  Eigen::VectorXd getConfig(double s) const override
  {
    s /= length_;
    s = std::max(0.0, std::min(1.0, s));
    return (1.0 - s) * start_ + s * end_;
  }

  Eigen::VectorXd getTangent(double /* s */) const override
  {
    return (end_ - start_) / length_;
  }

  Eigen::VectorXd getCurvature(double /* s */) const override
  {
    return Eigen::VectorXd::Zero(start_.size());
  }

  std::list<double> getSwitchingPoints() const override
  {
    return std::list<double>();
  }

  LinearPathSegment* clone() const override
  {
    return new LinearPathSegment(*this);
  }

private:
  Eigen::VectorXd end_;
  Eigen::VectorXd start_;
};

class CircularPathSegment : public PathSegment
{
public:
  CircularPathSegment(const Eigen::VectorXd& start, const Eigen::VectorXd& intersection, const Eigen::VectorXd& end,
                      double max_deviation)
  {
    if ((intersection - start).norm() < 0.000001 || (end - intersection).norm() < 0.000001)
    {
      length_ = 0.0;
      radius = 1.0;
      center = intersection;
      x = Eigen::VectorXd::Zero(start.size());
      y = Eigen::VectorXd::Zero(start.size());
      return;
    }

    const Eigen::VectorXd start_direction = (intersection - start).normalized();
    const Eigen::VectorXd end_direction = (end - intersection).normalized();

    if ((start_direction - end_direction).norm() < 0.000001)
    {
      length_ = 0.0;
      radius = 1.0;
      center = intersection;
      x = Eigen::VectorXd::Zero(start.size());
      y = Eigen::VectorXd::Zero(start.size());
      return;
    }

    // directions must be different at this point so angle is always non-zero
    const double angle = acos(std::max(-1.0, start_direction.dot(end_direction)));
    const double start_distance = (start - intersection).norm();
    const double end_distance = (end - intersection).norm();

    // enforce max deviation
    double distance = std::min(start_distance, end_distance);
    distance = std::min(distance, max_deviation * sin(0.5 * angle) / (1.0 - cos(0.5 * angle)));

    radius = distance / tan(0.5 * angle);
    length_ = angle * radius;

    center = intersection + (end_direction - start_direction).normalized() * radius / cos(0.5 * angle);
    x = (intersection - distance * start_direction - center).normalized();
    y = start_direction;
  }

  Eigen::VectorXd getConfig(double s) const override
  {
    const double angle = s / radius;
    return center + radius * (x * cos(angle) + y * sin(angle));
  }

  Eigen::VectorXd getTangent(double s) const override
  {
    const double angle = s / radius;
    return -x * sin(angle) + y * cos(angle);
  }

  Eigen::VectorXd getCurvature(double s) const override
  {
    const double angle = s / radius;
    return -1.0 / radius * (x * cos(angle) + y * sin(angle));
  }

  std::list<double> getSwitchingPoints() const override
  {
    std::list<double> switching_points;
    const double dim = x.size();
    for (unsigned int i = 0; i < dim; ++i)
    {
      double switching_angle = atan2(y[i], x[i]);
      if (switching_angle < 0.0)
      {
        switching_angle += M_PI;
      }
      const double switching_point = switching_angle * radius;
      if (switching_point < length_)
      {
        switching_points.push_back(switching_point);
      }
    }
    switching_points.sort();
    return switching_points;
  }

  CircularPathSegment* clone() const override
  {
    return new CircularPathSegment(*this);
  }

private:
  double radius;
  Eigen::VectorXd center;
  Eigen::VectorXd x;
  Eigen::VectorXd y;
};

Path::Path(const std::list<Eigen::VectorXd>& path, double max_deviation) : length_(0.0)
{
  if (path.size() < 2)
    return;
  std::list<Eigen::VectorXd>::const_iterator path_iterator1 = path.begin();
  std::list<Eigen::VectorXd>::const_iterator path_iterator2 = path_iterator1;
  ++path_iterator2;
  std::list<Eigen::VectorXd>::const_iterator path_iterator3;
  Eigen::VectorXd start_config = *path_iterator1;
  while (path_iterator2 != path.end())
  {
    path_iterator3 = path_iterator2;
    ++path_iterator3;
    if (max_deviation > 0.0 && path_iterator3 != path.end())
    {
      CircularPathSegment* blend_segment =
          new CircularPathSegment(0.5 * (*path_iterator1 + *path_iterator2), *path_iterator2,
                                  0.5 * (*path_iterator2 + *path_iterator3), max_deviation);
      Eigen::VectorXd end_config = blend_segment->getConfig(0.0);
      if ((end_config - start_config).norm() > 0.000001)
      {
        path_segments_.push_back(std::make_unique<LinearPathSegment>(start_config, end_config));
      }
      path_segments_.emplace_back(blend_segment);

      start_config = blend_segment->getConfig(blend_segment->getLength());
    }
    else
    {
      path_segments_.push_back(std::make_unique<LinearPathSegment>(start_config, *path_iterator2));
      start_config = *path_iterator2;
    }
    path_iterator1 = path_iterator2;
    ++path_iterator2;
  }

  // Create list of switching point candidates, calculate total path length and
  // absolute positions of path segments
  for (std::unique_ptr<PathSegment>& path_segment : path_segments_)
  {
    path_segment->position_ = length_;
    std::list<double> local_switching_points = path_segment->getSwitchingPoints();
    for (std::list<double>::const_iterator point = local_switching_points.begin();
         point != local_switching_points.end(); ++point)
    {
      switching_points_.push_back(std::make_pair(length_ + *point, false));
    }
    length_ += path_segment->getLength();
    while (!switching_points_.empty() && switching_points_.back().first >= length_)
      switching_points_.pop_back();
    switching_points_.push_back(std::make_pair(length_, true));
  }
  switching_points_.pop_back();
}

Path::Path(const Path& path) : length_(path.length_), switching_points_(path.switching_points_)
{
  for (const std::unique_ptr<PathSegment>& path_segment : path.path_segments_)
  {
    path_segments_.emplace_back(path_segment->clone());
  }
}

double Path::getLength() const
{
  return length_;
}

PathSegment* Path::getPathSegment(double& s) const
{
  std::list<std::unique_ptr<PathSegment>>::const_iterator it = path_segments_.begin();
  std::list<std::unique_ptr<PathSegment>>::const_iterator next = it;
  ++next;
  while (next != path_segments_.end() && s >= (*next)->position_)
  {
    it = next;
    ++next;
  }
  s -= (*it)->position_;
  return (*it).get();
}

Eigen::VectorXd Path::getConfig(double s) const
{
  const PathSegment* path_segment = getPathSegment(s);
  return path_segment->getConfig(s);
}

Eigen::VectorXd Path::getTangent(double s) const
{
  const PathSegment* path_segment = getPathSegment(s);
  return path_segment->getTangent(s);
}

Eigen::VectorXd Path::getCurvature(double s) const
{
  const PathSegment* path_segment = getPathSegment(s);
  return path_segment->getCurvature(s);
}

double Path::getNextSwitchingPoint(double s, bool& discontinuity) const
{
  std::list<std::pair<double, bool>>::const_iterator it = switching_points_.begin();
  while (it != switching_points_.end() && it->first <= s)
  {
    ++it;
  }
  if (it == switching_points_.end())
  {
    discontinuity = true;
    return length_;
  }
  discontinuity = it->second;
  return it->first;
}

std::list<std::pair<double, bool>> Path::getSwitchingPoints() const
{
  return switching_points_;
}

static double squared(double d)
{
  return d * d;
}

Trajectory::Trajectory(const Path& path, const Eigen::VectorXd& max_velocity, const Eigen::VectorXd& max_acceleration,
                       double time_step)
  : path_(path)
  , max_velocity_(max_velocity)
  , max_acceleration_(max_acceleration)
  , joint_num_(max_velocity.size())
  , valid_(true)
  , time_step_(time_step)
  , cached_time_(std::numeric_limits<double>::max())
{
  trajectory_.push_back(TrajectoryStep(0.0, 0.0));
  double after_acceleration = getMinMaxPathAcceleration(0.0, 0.0, true);
  while (valid_ && !integrateForward(trajectory_, after_acceleration) && valid_)
  {
    double before_acceleration;
    TrajectoryStep switching_point;
    if (getNextSwitchingPoint(trajectory_.back().path_pos_, switching_point, before_acceleration, after_acceleration))
    {
      break;
    }
    integrateBackward(trajectory_, switching_point.path_pos_, switching_point.path_vel_, before_acceleration);
  }

  if (valid_)
  {
    double before_acceleration = getMinMaxPathAcceleration(path_.getLength(), 0.0, false);
    integrateBackward(trajectory_, path_.getLength(), 0.0, before_acceleration);
  }

  if (valid_)
  {
    // Calculate timing
    std::list<TrajectoryStep>::iterator previous = trajectory_.begin();
    std::list<TrajectoryStep>::iterator it = previous;
    it->time_ = 0.0;
    ++it;
    while (it != trajectory_.end())
    {
      it->time_ =
          previous->time_ + (it->path_pos_ - previous->path_pos_) / ((it->path_vel_ + previous->path_vel_) / 2.0);
      previous = it;
      ++it;
    }
  }
}

Trajectory::~Trajectory()
{
}

// Returns true if end of path is reached.
bool Trajectory::getNextSwitchingPoint(double path_pos, TrajectoryStep& next_switching_point,
                                       double& before_acceleration, double& after_acceleration)
{
  TrajectoryStep acceleration_switching_point(path_pos, 0.0);
  double acceleration_before_acceleration, acceleration_after_acceleration;
  bool acceleration_reached_end;
  do
  {
    acceleration_reached_end =
        getNextAccelerationSwitchingPoint(acceleration_switching_point.path_pos_, acceleration_switching_point,
                                          acceleration_before_acceleration, acceleration_after_acceleration);
  } while (!acceleration_reached_end &&
           acceleration_switching_point.path_vel_ > getVelocityMaxPathVelocity(acceleration_switching_point.path_pos_));

  TrajectoryStep velocity_switching_point(path_pos, 0.0);
  double velocity_before_acceleration, velocity_after_acceleration;
  bool velocity_reached_end;
  do
  {
    velocity_reached_end = getNextVelocitySwitchingPoint(velocity_switching_point.path_pos_, velocity_switching_point,
                                                         velocity_before_acceleration, velocity_after_acceleration);
  } while (
      !velocity_reached_end && velocity_switching_point.path_pos_ <= acceleration_switching_point.path_pos_ &&
      (velocity_switching_point.path_vel_ > getAccelerationMaxPathVelocity(velocity_switching_point.path_pos_ - EPS) ||
       velocity_switching_point.path_vel_ > getAccelerationMaxPathVelocity(velocity_switching_point.path_pos_ + EPS)));

  if (acceleration_reached_end && velocity_reached_end)
  {
    return true;
  }
  else if (!acceleration_reached_end &&
           (velocity_reached_end || acceleration_switching_point.path_pos_ <= velocity_switching_point.path_pos_))
  {
    next_switching_point = acceleration_switching_point;
    before_acceleration = acceleration_before_acceleration;
    after_acceleration = acceleration_after_acceleration;
    return false;
  }
  else
  {
    next_switching_point = velocity_switching_point;
    before_acceleration = velocity_before_acceleration;
    after_acceleration = velocity_after_acceleration;
    return false;
  }
}

bool Trajectory::getNextAccelerationSwitchingPoint(double path_pos, TrajectoryStep& next_switching_point,
                                                   double& before_acceleration, double& after_acceleration)
{
  double switching_path_pos = path_pos;
  double switching_path_vel;
  while (true)
  {
    bool discontinuity;
    switching_path_pos = path_.getNextSwitchingPoint(switching_path_pos, discontinuity);

    if (switching_path_pos > path_.getLength() - EPS)
    {
      return true;
    }

    if (discontinuity)
    {
      const double before_path_vel = getAccelerationMaxPathVelocity(switching_path_pos - EPS);
      const double after_path_vel = getAccelerationMaxPathVelocity(switching_path_pos + EPS);
      switching_path_vel = std::min(before_path_vel, after_path_vel);
      before_acceleration = getMinMaxPathAcceleration(switching_path_pos - EPS, switching_path_vel, false);
      after_acceleration = getMinMaxPathAcceleration(switching_path_pos + EPS, switching_path_vel, true);

      if ((before_path_vel > after_path_vel ||
           getMinMaxPhaseSlope(switching_path_pos - EPS, switching_path_vel, false) >
               getAccelerationMaxPathVelocityDeriv(switching_path_pos - 2.0 * EPS)) &&
          (before_path_vel < after_path_vel ||
           getMinMaxPhaseSlope(switching_path_pos + EPS, switching_path_vel, true) <
               getAccelerationMaxPathVelocityDeriv(switching_path_pos + 2.0 * EPS)))
      {
        break;
      }
    }
    else
    {
      switching_path_vel = getAccelerationMaxPathVelocity(switching_path_pos);
      before_acceleration = 0.0;
      after_acceleration = 0.0;

      if (getAccelerationMaxPathVelocityDeriv(switching_path_pos - EPS) < 0.0 &&
          getAccelerationMaxPathVelocityDeriv(switching_path_pos + EPS) > 0.0)
      {
        break;
      }
    }
  }

  next_switching_point = TrajectoryStep(switching_path_pos, switching_path_vel);
  return false;
}

bool Trajectory::getNextVelocitySwitchingPoint(double path_pos, TrajectoryStep& next_switching_point,
                                               double& before_acceleration, double& after_acceleration)
{
  const double step_size = 0.001;
  const double accuracy = 0.000001;

  bool start = false;
  path_pos -= step_size;
  do
  {
    path_pos += step_size;

    if (getMinMaxPhaseSlope(path_pos, getVelocityMaxPathVelocity(path_pos), false) >=
        getVelocityMaxPathVelocityDeriv(path_pos))
    {
      start = true;
    }
  } while ((!start ||
            getMinMaxPhaseSlope(path_pos, getVelocityMaxPathVelocity(path_pos), false) >
                getVelocityMaxPathVelocityDeriv(path_pos)) &&
           path_pos < path_.getLength());

  if (path_pos >= path_.getLength())
  {
    return true;  // end of trajectory reached
  }

  double before_path_pos = path_pos - step_size;
  double after_path_pos = path_pos;
  while (after_path_pos - before_path_pos > accuracy)
  {
    path_pos = (before_path_pos + after_path_pos) / 2.0;
    if (getMinMaxPhaseSlope(path_pos, getVelocityMaxPathVelocity(path_pos), false) >
        getVelocityMaxPathVelocityDeriv(path_pos))
    {
      before_path_pos = path_pos;
    }
    else
    {
      after_path_pos = path_pos;
    }
  }

  before_acceleration = getMinMaxPathAcceleration(before_path_pos, getVelocityMaxPathVelocity(before_path_pos), false);
  after_acceleration = getMinMaxPathAcceleration(after_path_pos, getVelocityMaxPathVelocity(after_path_pos), true);
  next_switching_point = TrajectoryStep(after_path_pos, getVelocityMaxPathVelocity(after_path_pos));
  return false;
}

// Returns true if end of path is reached
bool Trajectory::integrateForward(std::list<TrajectoryStep>& trajectory, double acceleration)
{
  double path_pos = trajectory.back().path_pos_;
  double path_vel = trajectory.back().path_vel_;

  std::list<std::pair<double, bool>> switching_points = path_.getSwitchingPoints();
  std::list<std::pair<double, bool>>::iterator next_discontinuity = switching_points.begin();

  while (true)
  {
    while ((next_discontinuity != switching_points.end()) &&
           (next_discontinuity->first <= path_pos || !next_discontinuity->second))
    {
      ++next_discontinuity;
    }

    double old_path_pos = path_pos;
    double old_path_vel = path_vel;

    path_vel += time_step_ * acceleration;
    path_pos += time_step_ * 0.5 * (old_path_vel + path_vel);

    if (next_discontinuity != switching_points.end() && path_pos > next_discontinuity->first)
    {
      // Avoid having a TrajectoryStep with path_pos near a switching point which will cause an almost identical
      // TrajectoryStep get added in the next run (https://github.com/ros-planning/moveit/issues/1665)
      if (path_pos - next_discontinuity->first < EPS)
      {
        continue;
      }
      path_vel = old_path_vel +
                 (next_discontinuity->first - old_path_pos) * (path_vel - old_path_vel) / (path_pos - old_path_pos);
      path_pos = next_discontinuity->first;
    }

    if (path_pos > path_.getLength())
    {
      trajectory.push_back(TrajectoryStep(path_pos, path_vel));
      return true;
    }
    else if (path_vel < 0.0)
    {
      valid_ = false;
      RCLCPP_ERROR(LOGGER, "Error while integrating forward: Negative path velocity");
      return true;
    }

    if (path_vel > getVelocityMaxPathVelocity(path_pos) &&
        getMinMaxPhaseSlope(old_path_pos, getVelocityMaxPathVelocity(old_path_pos), false) <=
            getVelocityMaxPathVelocityDeriv(old_path_pos))
    {
      path_vel = getVelocityMaxPathVelocity(path_pos);
    }

    trajectory.push_back(TrajectoryStep(path_pos, path_vel));
    acceleration = getMinMaxPathAcceleration(path_pos, path_vel, true);

    if (path_vel > getAccelerationMaxPathVelocity(path_pos) || path_vel > getVelocityMaxPathVelocity(path_pos))
    {
      // Find more accurate intersection with max-velocity curve using bisection
      TrajectoryStep overshoot = trajectory.back();
      trajectory.pop_back();
      double before = trajectory.back().path_pos_;
      double before_path_vel = trajectory.back().path_vel_;
      double after = overshoot.path_pos_;
      double after_path_vel = overshoot.path_vel_;
      while (after - before > EPS)
      {
        const double midpoint = 0.5 * (before + after);
        double midpoint_path_vel = 0.5 * (before_path_vel + after_path_vel);

        if (midpoint_path_vel > getVelocityMaxPathVelocity(midpoint) &&
            getMinMaxPhaseSlope(before, getVelocityMaxPathVelocity(before), false) <=
                getVelocityMaxPathVelocityDeriv(before))
        {
          midpoint_path_vel = getVelocityMaxPathVelocity(midpoint);
        }

        if (midpoint_path_vel > getAccelerationMaxPathVelocity(midpoint) ||
            midpoint_path_vel > getVelocityMaxPathVelocity(midpoint))
        {
          after = midpoint;
          after_path_vel = midpoint_path_vel;
        }
        else
        {
          before = midpoint;
          before_path_vel = midpoint_path_vel;
        }
      }
      trajectory.push_back(TrajectoryStep(before, before_path_vel));

      if (getAccelerationMaxPathVelocity(after) < getVelocityMaxPathVelocity(after))
      {
        if (after > next_discontinuity->first)
        {
          return false;
        }
        else if (getMinMaxPhaseSlope(trajectory.back().path_pos_, trajectory.back().path_vel_, true) >
                 getAccelerationMaxPathVelocityDeriv(trajectory.back().path_pos_))
        {
          return false;
        }
      }
      else
      {
        if (getMinMaxPhaseSlope(trajectory.back().path_pos_, trajectory_.back().path_vel_, false) >
            getVelocityMaxPathVelocityDeriv(trajectory_.back().path_pos_))
        {
          return false;
        }
      }
    }
  }
}

void Trajectory::integrateBackward(std::list<TrajectoryStep>& start_trajectory, double path_pos, double path_vel,
                                   double acceleration)
{
  std::list<TrajectoryStep>::iterator start2 = start_trajectory.end();
  --start2;
  std::list<TrajectoryStep>::iterator start1 = start2;
  --start1;
  std::list<TrajectoryStep> trajectory;
  double slope;
  assert(start1->path_pos_ <= path_pos);

  while (start1 != start_trajectory.begin() || path_pos >= 0.0)
  {
    if (start1->path_pos_ <= path_pos)
    {
      trajectory.push_front(TrajectoryStep(path_pos, path_vel));
      path_vel -= time_step_ * acceleration;
      path_pos -= time_step_ * 0.5 * (path_vel + trajectory.front().path_vel_);
      acceleration = getMinMaxPathAcceleration(path_pos, path_vel, false);
      slope = (trajectory.front().path_vel_ - path_vel) / (trajectory.front().path_pos_ - path_pos);

      if (path_vel < 0.0)
      {
        valid_ = false;
        RCLCPP_ERROR(LOGGER, "Error while integrating backward: Negative path velocity");
        end_trajectory_ = trajectory;
        return;
      }
    }
    else
    {
      --start1;
      --start2;
    }

    // Check for intersection between current start trajectory and backward
    // trajectory segments
    const double start_slope = (start2->path_vel_ - start1->path_vel_) / (start2->path_pos_ - start1->path_pos_);
    const double intersection_path_pos =
        (start1->path_vel_ - path_vel + slope * path_pos - start_slope * start1->path_pos_) / (slope - start_slope);
    if (std::max(start1->path_pos_, path_pos) - EPS <= intersection_path_pos &&
        intersection_path_pos <= EPS + std::min(start2->path_pos_, trajectory.front().path_pos_))
    {
      const double intersection_path_vel =
          start1->path_vel_ + start_slope * (intersection_path_pos - start1->path_pos_);
      start_trajectory.erase(start2, start_trajectory.end());
      start_trajectory.push_back(TrajectoryStep(intersection_path_pos, intersection_path_vel));
      start_trajectory.splice(start_trajectory.end(), trajectory);
      return;
    }
  }

  valid_ = false;
  RCLCPP_ERROR(LOGGER, "Error while integrating backward: Did not hit start trajectory");
  end_trajectory_ = trajectory;
}

double Trajectory::getMinMaxPathAcceleration(double path_pos, double path_vel, bool max)
{
  Eigen::VectorXd config_deriv = path_.getTangent(path_pos);
  Eigen::VectorXd config_deriv2 = path_.getCurvature(path_pos);
  double factor = max ? 1.0 : -1.0;
  double max_path_acceleration = std::numeric_limits<double>::max();
  for (unsigned int i = 0; i < joint_num_; ++i)
  {
    if (config_deriv[i] != 0.0)
    {
      max_path_acceleration =
          std::min(max_path_acceleration, max_acceleration_[i] / std::abs(config_deriv[i]) -
                                              factor * config_deriv2[i] * path_vel * path_vel / config_deriv[i]);
    }
  }
  return factor * max_path_acceleration;
}

double Trajectory::getMinMaxPhaseSlope(double path_pos, double path_vel, bool max)
{
  return getMinMaxPathAcceleration(path_pos, path_vel, max) / path_vel;
}

double Trajectory::getAccelerationMaxPathVelocity(double path_pos) const
{
  double max_path_velocity = std::numeric_limits<double>::infinity();
  const Eigen::VectorXd config_deriv = path_.getTangent(path_pos);
  const Eigen::VectorXd config_deriv2 = path_.getCurvature(path_pos);
  for (unsigned int i = 0; i < joint_num_; ++i)
  {
    if (config_deriv[i] != 0.0)
    {
      for (unsigned int j = i + 1; j < joint_num_; ++j)
      {
        if (config_deriv[j] != 0.0)
        {
          double a_ij = config_deriv2[i] / config_deriv[i] - config_deriv2[j] / config_deriv[j];
          if (a_ij != 0.0)
          {
            max_path_velocity = std::min(max_path_velocity, sqrt((max_acceleration_[i] / std::abs(config_deriv[i]) +
                                                                  max_acceleration_[j] / std::abs(config_deriv[j])) /
                                                                 std::abs(a_ij)));
          }
        }
      }
    }
    else if (config_deriv2[i] != 0.0)
    {
      max_path_velocity = std::min(max_path_velocity, sqrt(max_acceleration_[i] / std::abs(config_deriv2[i])));
    }
  }
  return max_path_velocity;
}

double Trajectory::getVelocityMaxPathVelocity(double path_pos) const
{
  const Eigen::VectorXd tangent = path_.getTangent(path_pos);
  double max_path_velocity = std::numeric_limits<double>::max();
  for (unsigned int i = 0; i < joint_num_; ++i)
  {
    max_path_velocity = std::min(max_path_velocity, max_velocity_[i] / std::abs(tangent[i]));
  }
  return max_path_velocity;
}

double Trajectory::getAccelerationMaxPathVelocityDeriv(double path_pos)
{
  return (getAccelerationMaxPathVelocity(path_pos + EPS) - getAccelerationMaxPathVelocity(path_pos - EPS)) /
         (2.0 * EPS);
}

double Trajectory::getVelocityMaxPathVelocityDeriv(double path_pos)
{
  const Eigen::VectorXd tangent = path_.getTangent(path_pos);
  double max_path_velocity = std::numeric_limits<double>::max();
  unsigned int active_constraint;
  for (unsigned int i = 0; i < joint_num_; ++i)
  {
    const double this_max_path_velocity = max_velocity_[i] / std::abs(tangent[i]);
    if (this_max_path_velocity < max_path_velocity)
    {
      max_path_velocity = this_max_path_velocity;
      active_constraint = i;
    }
  }
  return -(max_velocity_[active_constraint] * path_.getCurvature(path_pos)[active_constraint]) /
         (tangent[active_constraint] * std::abs(tangent[active_constraint]));
}

bool Trajectory::isValid() const
{
  return valid_;
}

double Trajectory::getDuration() const
{
  return trajectory_.back().time_;
}

std::list<Trajectory::TrajectoryStep>::const_iterator Trajectory::getTrajectorySegment(double time) const
{
  if (time >= trajectory_.back().time_)
  {
    std::list<TrajectoryStep>::const_iterator last = trajectory_.end();
    last--;
    return last;
  }
  else
  {
    if (time < cached_time_)
    {
      cached_trajectory_segment_ = trajectory_.begin();
    }
    while (time >= cached_trajectory_segment_->time_)
    {
      ++cached_trajectory_segment_;
    }
    cached_time_ = time;
    return cached_trajectory_segment_;
  }
}

Eigen::VectorXd Trajectory::getPosition(double time) const
{
  std::list<TrajectoryStep>::const_iterator it = getTrajectorySegment(time);
  std::list<TrajectoryStep>::const_iterator previous = it;
  previous--;

  double time_step = it->time_ - previous->time_;
  const double acceleration =
      2.0 * (it->path_pos_ - previous->path_pos_ - time_step * previous->path_vel_) / (time_step * time_step);

  time_step = time - previous->time_;
  const double path_pos =
      previous->path_pos_ + time_step * previous->path_vel_ + 0.5 * time_step * time_step * acceleration;

  return path_.getConfig(path_pos);
}

Eigen::VectorXd Trajectory::getVelocity(double time) const
{
  std::list<TrajectoryStep>::const_iterator it = getTrajectorySegment(time);
  std::list<TrajectoryStep>::const_iterator previous = it;
  previous--;

  double time_step = it->time_ - previous->time_;
  const double acceleration =
      2.0 * (it->path_pos_ - previous->path_pos_ - time_step * previous->path_vel_) / (time_step * time_step);

  time_step = time - previous->time_;
  const double path_pos =
      previous->path_pos_ + time_step * previous->path_vel_ + 0.5 * time_step * time_step * acceleration;
  const double path_vel = previous->path_vel_ + time_step * acceleration;

  return path_.getTangent(path_pos) * path_vel;
}

Eigen::VectorXd Trajectory::getAcceleration(double time) const
{
  std::list<TrajectoryStep>::const_iterator it = getTrajectorySegment(time);
  std::list<TrajectoryStep>::const_iterator previous = it;
  previous--;

  double time_step = it->time_ - previous->time_;
  const double acceleration =
      2.0 * (it->path_pos_ - previous->path_pos_ - time_step * previous->path_vel_) / (time_step * time_step);

  time_step = time - previous->time_;
  const double path_pos =
      previous->path_pos_ + time_step * previous->path_vel_ + 0.5 * time_step * time_step * acceleration;
  const double path_vel = previous->path_vel_ + time_step * acceleration;
  Eigen::VectorXd path_acc =
      (path_.getTangent(path_pos) * path_vel - path_.getTangent(previous->path_pos_) * previous->path_vel_);
  if (time_step > 0.0)
    path_acc /= time_step;
  return path_acc;
}

TimeOptimalTrajectoryGeneration::TimeOptimalTrajectoryGeneration(const double path_tolerance, const double resample_dt)
  : path_tolerance_(path_tolerance), resample_dt_(resample_dt)
{
}

TimeOptimalTrajectoryGeneration::~TimeOptimalTrajectoryGeneration()
{
}

bool TimeOptimalTrajectoryGeneration::computeTimeStamps(robot_trajectory::RobotTrajectory& trajectory,
                                                        const double max_velocity_scaling_factor,
                                                        const double max_acceleration_scaling_factor) const
{
  if (trajectory.empty())
    return true;

  const moveit::core::JointModelGroup* group = trajectory.getGroup();
  if (!group)
  {
    RCLCPP_ERROR(LOGGER, "It looks like the planner did not set the group the plan was computed for");
    return false;
  }

  // Validate scaling
  double velocity_scaling_factor = 1.0;
  if (max_velocity_scaling_factor > 0.0 && max_velocity_scaling_factor <= 1.0)
  {
    velocity_scaling_factor = max_velocity_scaling_factor;
  }
  else if (max_velocity_scaling_factor == 0.0)
  {
    RCLCPP_DEBUG(LOGGER, "A max_velocity_scaling_factor of 0.0 was specified, defaulting to %f instead.",
                 velocity_scaling_factor);
  }
  else
  {
    RCLCPP_WARN(LOGGER, "Invalid max_velocity_scaling_factor %f specified, defaulting to %f instead.",
                max_velocity_scaling_factor, velocity_scaling_factor);
  }

  double acceleration_scaling_factor = 1.0;
  if (max_acceleration_scaling_factor > 0.0 && max_acceleration_scaling_factor <= 1.0)
  {
    acceleration_scaling_factor = max_acceleration_scaling_factor;
  }
  else if (max_acceleration_scaling_factor == 0.0)
  {
    RCLCPP_DEBUG(LOGGER, "A max_acceleration_scaling_factor of 0.0 was specified, defaulting to %f instead.",
                 acceleration_scaling_factor);
  }
  else
  {
    RCLCPP_WARN(LOGGER, "Invalid max_acceleration_scaling_factor %f specified, defaulting to %f instead.",
                max_acceleration_scaling_factor, acceleration_scaling_factor);
  }

  // This lib does not actually work properly when angles wrap around, so we need to unwind the path first
  trajectory.unwind();

  // This is pretty much copied from IterativeParabolicTimeParameterization::applyVelocityConstraints
  const std::vector<std::string>& vars = group->getVariableNames();
  const std::vector<int>& idx = group->getVariableIndexList();
  const moveit::core::RobotModel& rmodel = group->getParentModel();
  const unsigned num_joints = group->getVariableCount();
  const unsigned num_points = trajectory.getWayPointCount();

  // Get the limits (we do this at same time, unlike IterativeParabolicTimeParameterization)
  Eigen::VectorXd max_velocity(num_joints);
  Eigen::VectorXd max_acceleration(num_joints);
  for (size_t j = 0; j < num_joints; ++j)
  {
    const moveit::core::VariableBounds& bounds = rmodel.getVariableBounds(vars[j]);

    // Limits need to be non-zero, otherwise we never exit
    max_velocity[j] = 1.0;
    if (bounds.velocity_bounded_)
    {
      max_velocity[j] = std::min(fabs(bounds.max_velocity_), fabs(bounds.min_velocity_)) * velocity_scaling_factor;
      max_velocity[j] = std::max(0.01, max_velocity[j]);
    }

    max_acceleration[j] = 1.0;
    if (bounds.acceleration_bounded_)
    {
      max_acceleration[j] =
          std::min(fabs(bounds.max_acceleration_), fabs(bounds.min_acceleration_)) * acceleration_scaling_factor;
      max_acceleration[j] = std::max(0.01, max_acceleration[j]);
    }
  }

  // Have to convert into Eigen data structs and remove repeated points
  //  (https://github.com/tobiaskunz/trajectories/issues/3)
  std::list<Eigen::VectorXd> points;
  for (size_t p = 0; p < num_points; ++p)
  {
    moveit::core::RobotStatePtr waypoint = trajectory.getWayPointPtr(p);
    Eigen::VectorXd new_point(num_joints);
    bool diverse_point = (p == 0);

    for (size_t j = 0; j < num_joints; j++)
    {
      new_point[j] = waypoint->getVariablePosition(idx[j]);
      if (p > 0 && std::abs(new_point[j] - points.back()[j]) > 0.001)
        diverse_point = true;
    }

    if (diverse_point)
      points.push_back(new_point);
  }

  // Return trajectory with only the first waypoint if there are not multiple diverse points
  if (points.size() == 1)
  {
<<<<<<< HEAD
    RCLCPP_WARN(LOGGER, "Trajectory is not being parameterized since it only contains a single distinct waypoint.");
    robot_state::RobotState waypoint = robot_state::RobotState(trajectory.getWayPoint(0));
=======
    ROS_DEBUG_NAMED(LOGNAME,
                    "Trajectory is parameterized with 0.0 dynamics since it only contains a single distinct waypoint.");
    moveit::core::RobotState waypoint = moveit::core::RobotState(trajectory.getWayPoint(0));
    waypoint.zeroVelocities();
    waypoint.zeroAccelerations();
>>>>>>> a5864ccc
    trajectory.clear();
    trajectory.addSuffixWayPoint(waypoint, 0.0);
    return true;
  }

  // Now actually call the algorithm
  Trajectory parameterized(Path(points, path_tolerance_), max_velocity, max_acceleration, 0.001);
  if (!parameterized.isValid())
  {
    RCLCPP_ERROR(LOGGER, "Unable to parameterize trajectory.");
    return false;
  }

  // Compute sample count
  size_t sample_count = std::ceil(parameterized.getDuration() / resample_dt_);

  // Resample and fill in trajectory
  moveit::core::RobotState waypoint = moveit::core::RobotState(trajectory.getWayPoint(0));
  trajectory.clear();
  double last_t = 0;
  for (size_t sample = 0; sample <= sample_count; ++sample)
  {
    // always sample the end of the trajectory as well
    double t = std::min(parameterized.getDuration(), sample * resample_dt_);
    Eigen::VectorXd position = parameterized.getPosition(t);
    Eigen::VectorXd velocity = parameterized.getVelocity(t);
    Eigen::VectorXd acceleration = parameterized.getAcceleration(t);

    for (size_t j = 0; j < num_joints; ++j)
    {
      waypoint.setVariablePosition(idx[j], position[j]);
      waypoint.setVariableVelocity(idx[j], velocity[j]);
      waypoint.setVariableAcceleration(idx[j], acceleration[j]);
    }

    trajectory.addSuffixWayPoint(waypoint, t - last_t);
    last_t = t;
  }

  return true;
}
}  // namespace trajectory_processing<|MERGE_RESOLUTION|>--- conflicted
+++ resolved
@@ -977,16 +977,9 @@
   // Return trajectory with only the first waypoint if there are not multiple diverse points
   if (points.size() == 1)
   {
-<<<<<<< HEAD
-    RCLCPP_WARN(LOGGER, "Trajectory is not being parameterized since it only contains a single distinct waypoint.");
-    robot_state::RobotState waypoint = robot_state::RobotState(trajectory.getWayPoint(0));
-=======
-    ROS_DEBUG_NAMED(LOGNAME,
-                    "Trajectory is parameterized with 0.0 dynamics since it only contains a single distinct waypoint.");
     moveit::core::RobotState waypoint = moveit::core::RobotState(trajectory.getWayPoint(0));
     waypoint.zeroVelocities();
     waypoint.zeroAccelerations();
->>>>>>> a5864ccc
     trajectory.clear();
     trajectory.addSuffixWayPoint(waypoint, 0.0);
     return true;

--- conflicted
+++ resolved
@@ -39,11 +39,7 @@
 
 namespace occupancy_map_monitor
 {
-<<<<<<< HEAD
-static const rclcpp::Logger LOGGER = rclcpp::get_logger("moveit_ros.occupancy_map_updater");
-=======
-static const std::string LOGNAME = "occupancy_map_monitor";
->>>>>>> a5864ccc
+static const rclcpp::Logger LOGGER = rclcpp::get_logger("moveit.ros.occupancy_map_updater");
 
 OccupancyMapUpdater::OccupancyMapUpdater(const std::string& type) : type_(type)
 {
@@ -84,13 +80,9 @@
     return transform_provider_callback_(target_frame, target_time, transform_cache_);
   else
   {
-<<<<<<< HEAD
     rclcpp::Clock steady_clock(RCL_STEADY_TIME);
     RCLCPP_WARN_THROTTLE(LOGGER, steady_clock, 1000,
                          "No callback provided for updating the transform cache for octomap updaters");
-=======
-    ROS_WARN_THROTTLE_NAMED(1, LOGNAME, "No callback provided for updating the transform cache for octomap updaters");
->>>>>>> a5864ccc
     return false;
   }
 }

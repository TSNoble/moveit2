/*********************************************************************
 * Software License Agreement (BSD License)
 *
 *  Copyright (c) 2014, SRI International
 *  Copyright (c) 2013, Ioan A. Sucan
 *  Copyright (c) 2012, Willow Garage, Inc.
 *  All rights reserved.
 *
 *  Redistribution and use in source and binary forms, with or without
 *  modification, are permitted provided that the following conditions
 *  are met:
 *
 *   * Redistributions of source code must retain the above copyright
 *     notice, this list of conditions and the following disclaimer.
 *   * Redistributions in binary form must reproduce the above
 *     copyright notice, this list of conditions and the following
 *     disclaimer in the documentation and/or other materials provided
 *     with the distribution.
 *   * Neither the name of Willow Garage nor the names of its
 *     contributors may be used to endorse or promote products derived
 *     from this software without specific prior written permission.
 *
 *  THIS SOFTWARE IS PROVIDED BY THE COPYRIGHT HOLDERS AND CONTRIBUTORS
 *  "AS IS" AND ANY EXPRESS OR IMPLIED WARRANTIES, INCLUDING, BUT NOT
 *  LIMITED TO, THE IMPLIED WARRANTIES OF MERCHANTABILITY AND FITNESS
 *  FOR A PARTICULAR PURPOSE ARE DISCLAIMED. IN NO EVENT SHALL THE
 *  COPYRIGHT OWNER OR CONTRIBUTORS BE LIABLE FOR ANY DIRECT, INDIRECT,
 *  INCIDENTAL, SPECIAL, EXEMPLARY, OR CONSEQUENTIAL DAMAGES (INCLUDING,
 *  BUT NOT LIMITED TO, PROCUREMENT OF SUBSTITUTE GOODS OR SERVICES;
 *  LOSS OF USE, DATA, OR PROFITS; OR BUSINESS INTERRUPTION) HOWEVER
 *  CAUSED AND ON ANY THEORY OF LIABILITY, WHETHER IN CONTRACT, STRICT
 *  LIABILITY, OR TORT (INCLUDING NEGLIGENCE OR OTHERWISE) ARISING IN
 *  ANY WAY OUT OF THE USE OF THIS SOFTWARE, EVEN IF ADVISED OF THE
 *  POSSIBILITY OF SUCH DAMAGE.
 *********************************************************************/

/* Author: Ioan Sucan, Sachin Chitta */

#include <stdexcept>
#include <sstream>
#include <memory>
#include <moveit/warehouse/constraints_storage.h>
#include <moveit/kinematic_constraints/utils.h>
#include <moveit/move_group/capability_names.h>
#include <moveit/move_group_pick_place_capability/capability_names.h>
#include <moveit/move_group_interface/move_group_interface.h>
#include <moveit/planning_scene_monitor/current_state_monitor.h>
#include <moveit/planning_scene_monitor/planning_scene_monitor.h>
#include <moveit/planning_scene_interface/planning_scene_interface.h>
#include <moveit/trajectory_execution_manager/trajectory_execution_manager.h>
#include <moveit/common_planning_interface_objects/common_objects.h>
#include <moveit/robot_state/conversions.h>
#include <moveit_msgs/PickupAction.h>
#include <moveit_msgs/ExecuteTrajectoryAction.h>
#include <moveit_msgs/PlaceAction.h>
#include <moveit_msgs/ExecuteKnownTrajectory.h>
#include <moveit_msgs/QueryPlannerInterfaces.h>
#include <moveit_msgs/GetCartesianPath.h>
#include <moveit_msgs/GraspPlanning.h>
#include <moveit_msgs/msg/get_planner_params.hpp>
#include <moveit_msgs/msg/set_planner_params.hpp>

#include <std_msgs/String.h>
#include <geometry_msgs/TransformStamped.h>
#include <tf2/utils.h>
#include <tf2_eigen/tf2_eigen.h>
#include <tf2_ros/transform_listener.h>
#include <ros/console.h>
#include <ros/ros.h>

namespace moveit
{
namespace planning_interface
{
const std::string MoveGroupInterface::ROBOT_DESCRIPTION =
    "robot_description";  // name of the robot description (a param name, so it can be changed externally)

const std::string GRASP_PLANNING_SERVICE_NAME = "plan_grasps";  // name of the service that can be used to plan grasps

namespace
{
enum ActiveTargetType
{
  JOINT,
  POSE,
  POSITION,
  ORIENTATION
};
}

class MoveGroupInterface::MoveGroupInterfaceImpl
{
public:
  MoveGroupInterfaceImpl(const Options& opt, const std::shared_ptr<tf2_ros::Buffer>& tf_buffer,
                         const ros::WallDuration& wait_for_servers)
    : opt_(opt), node_handle_(opt.node_handle_), tf_buffer_(tf_buffer)
  {
    robot_model_ = opt.robot_model_ ? opt.robot_model_ : getSharedRobotModel(opt.robot_description_);
    if (!getRobotModel())
    {
      std::string error = "Unable to construct robot model. Please make sure all needed information is on the "
                          "parameter server.";
      ROS_FATAL_STREAM_NAMED("move_group_interface", error);
      throw std::runtime_error(error);
    }

    if (!getRobotModel()->hasJointModelGroup(opt.group_name_))
    {
      std::string error = "Group '" + opt.group_name_ + "' was not found.";
      ROS_FATAL_STREAM_NAMED("move_group_interface", error);
      throw std::runtime_error(error);
    }

    joint_model_group_ = getRobotModel()->getJointModelGroup(opt.group_name_);

    joint_state_target_.reset(new robot_state::RobotState(getRobotModel()));
    joint_state_target_->setToDefaultValues();
    active_target_ = JOINT;
    can_look_ = false;
    can_replan_ = false;
    replan_delay_ = 2.0;
    goal_joint_tolerance_ = 1e-4;
    goal_position_tolerance_ = 1e-4;     // 0.1 mm
    goal_orientation_tolerance_ = 1e-3;  // ~0.1 deg
    allowed_planning_time_ = 5.0;
    num_planning_attempts_ = 1;
    max_velocity_scaling_factor_ = 1.0;
    max_acceleration_scaling_factor_ = 1.0;
    initializing_constraints_ = false;

    if (joint_model_group_->isChain())
      end_effector_link_ = joint_model_group_->getLinkModelNames().back();
    pose_reference_frame_ = getRobotModel()->getModelFrame();

    trajectory_event_publisher_ = node_handle_.advertise<std_msgs::String>(
        trajectory_execution_manager::TrajectoryExecutionManager::EXECUTION_EVENT_TOPIC, 1, false);
    attached_object_publisher_ = node_handle_.advertise<moveit_msgs::msg::AttachedCollisionObject>(
        planning_scene_monitor::PlanningSceneMonitor::DEFAULT_ATTACHED_COLLISION_OBJECT_TOPIC, 1, false);

    current_state_monitor_ = getSharedStateMonitor(robot_model_, tf_buffer_, node_handle_);

    ros::WallTime timeout_for_servers = ros::WallTime::now() + wait_for_servers;
    if (wait_for_servers == ros::WallDuration())
      timeout_for_servers = ros::WallTime();  // wait for ever
    double allotted_time = wait_for_servers.toSec();

    move_action_client_.reset(
        new actionlib::SimpleActionClient<moveit_msgs::action::MoveGroupAction>(node_handle_, move_group::MOVE_ACTION, false));
    waitForAction(move_action_client_, move_group::MOVE_ACTION, timeout_for_servers, allotted_time);

    pick_action_client_.reset(
        new actionlib::SimpleActionClient<moveit_msgs::action::PickupAction>(node_handle_, move_group::PICKUP_ACTION, false));
    waitForAction(pick_action_client_, move_group::PICKUP_ACTION, timeout_for_servers, allotted_time);

    place_action_client_.reset(
        new actionlib::SimpleActionClient<moveit_msgs::action::PlaceAction>(node_handle_, move_group::PLACE_ACTION, false));
    waitForAction(place_action_client_, move_group::PLACE_ACTION, timeout_for_servers, allotted_time);

    execute_action_client_.reset(new actionlib::SimpleActionClient<moveit_msgs::action::ExecuteTrajectoryAction>(
        node_handle_, move_group::EXECUTE_ACTION_NAME, false));
    waitForAction(execute_action_client_, move_group::EXECUTE_ACTION_NAME, timeout_for_servers, allotted_time);

    query_service_ =
        node_handle_.serviceClient<moveit_msgs::srv::QueryPlannerInterfaces>(move_group::QUERY_PLANNERS_SERVICE_NAME);
    get_params_service_ =
        node_handle_.serviceClient<moveit_msgs::srv::GetPlannerParams>(move_group::GET_PLANNER_PARAMS_SERVICE_NAME);
    set_params_service_ =
        node_handle_.serviceClient<moveit_msgs::srv::SetPlannerParams>(move_group::SET_PLANNER_PARAMS_SERVICE_NAME);

    cartesian_path_service_ =
        node_handle_.serviceClient<moveit_msgs::srv::GetCartesianPath>(move_group::CARTESIAN_PATH_SERVICE_NAME);

    plan_grasps_service_ = node_handle_.serviceClient<moveit_msgs::srv::GraspPlanning>(GRASP_PLANNING_SERVICE_NAME);

    ROS_INFO_STREAM_NAMED("move_group_interface", "Ready to take commands for planning group " << opt.group_name_
                                                                                               << ".");
  }

  template <typename T>
  void waitForAction(const T& action, const std::string& name, const ros::WallTime& timeout, double allotted_time) const
  {
    ROS_DEBUG_NAMED("move_group_interface", "Waiting for move_group action server (%s)...", name.c_str());

    // wait for the server (and spin as needed)
    if (timeout == ros::WallTime())  // wait forever
    {
      while (node_handle_.ok() && !action->isServerConnected())
      {
        ros::WallDuration(0.001).sleep();
        // explicit ros::spinOnce on the callback queue used by NodeHandle that manages the action client
        ros::CallbackQueue* queue = dynamic_cast<ros::CallbackQueue*>(node_handle_.getCallbackQueue());
        if (queue)
        {
          queue->callAvailable();
        }
        else  // in case of nodelets and specific callback queue implementations
        {
          ROS_WARN_ONCE_NAMED("move_group_interface", "Non-default CallbackQueue: Waiting for external queue "
                                                      "handling.");
        }
      }
    }
    else  // wait with timeout
    {
      while (node_handle_.ok() && !action->isServerConnected() && timeout > ros::WallTime::now())
      {
        ros::WallDuration(0.001).sleep();
        // explicit ros::spinOnce on the callback queue used by NodeHandle that manages the action client
        ros::CallbackQueue* queue = dynamic_cast<ros::CallbackQueue*>(node_handle_.getCallbackQueue());
        if (queue)
        {
          queue->callAvailable();
        }
        else  // in case of nodelets and specific callback queue implementations
        {
          ROS_WARN_ONCE_NAMED("move_group_interface", "Non-default CallbackQueue: Waiting for external queue "
                                                      "handling.");
        }
      }
    }

    if (!action->isServerConnected())
    {
      std::stringstream error;
      error << "Unable to connect to move_group action server '" << name << "' within allotted time (" << allotted_time
            << "s)";
      throw std::runtime_error(error.str());
    }
    else
    {
      ROS_DEBUG_NAMED("move_group_interface", "Connected to '%s'", name.c_str());
    }
  }

  ~MoveGroupInterfaceImpl()
  {
    if (constraints_init_thread_)
      constraints_init_thread_->join();
  }

  const std::shared_ptr<tf2_ros::Buffer>& getTF() const
  {
    return tf_buffer_;
  }

  const Options& getOptions() const
  {
    return opt_;
  }

  const robot_model::RobotModelConstPtr& getRobotModel() const
  {
    return robot_model_;
  }

  const robot_model::JointModelGroup* getJointModelGroup() const
  {
    return joint_model_group_;
  }

  actionlib::SimpleActionClient<moveit_msgs::action::MoveGroupAction>& getMoveGroupClient() const
  {
    return *move_action_client_;
  }

  bool getInterfaceDescription(moveit_msgs::msg::PlannerInterfaceDescription& desc)
  {
    moveit_msgs::srv::QueryPlannerInterfaces::Request req;
    moveit_msgs::srv::QueryPlannerInterfaces::Response res;
    if (query_service_.call(req, res))
      if (!res.planner_interfaces.empty())
      {
        desc = res.planner_interfaces.front();
        return true;
      }
    return false;
  }

  std::map<std::string, std::string> getPlannerParams(const std::string& planner_id, const std::string& group = "")
  {
    moveit_msgs::srv::GetPlannerParams::Request req;
    moveit_msgs::srv::GetPlannerParams::Response res;
    req.planner_config = planner_id;
    req.group = group;
    std::map<std::string, std::string> result;
    if (get_params_service_.call(req, res))
    {
      for (unsigned int i = 0, end = res.params.keys.size(); i < end; ++i)
        result[res.params.keys[i]] = res.params.values[i];
    }
    return result;
  }

  void setPlannerParams(const std::string& planner_id, const std::string& group,
                        const std::map<std::string, std::string>& params, bool replace = false)
  {
    moveit_msgs::srv::SetPlannerParams::Request req;
    moveit_msgs::srv::SetPlannerParams::Response res;
    req.planner_config = planner_id;
    req.group = group;
    req.replace = replace;
    for (const std::pair<const std::string, std::string>& param : params)
    {
      req.params.keys.push_back(param.first);
      req.params.values.push_back(param.second);
    }
    set_params_service_.call(req, res);
  }

  std::string getDefaultPlannerId(const std::string& group) const
  {
    std::stringstream param_name;
    param_name << "move_group";
    if (!group.empty())
      param_name << "/" << group;
    param_name << "/default_planner_config";

    std::string default_planner_config;
    node_handle_.getParam(param_name.str(), default_planner_config);
    return default_planner_config;
  }

  void setPlannerId(const std::string& planner_id)
  {
    planner_id_ = planner_id;
  }

  const std::string& getPlannerId() const
  {
    return planner_id_;
  }

  void setNumPlanningAttempts(unsigned int num_planning_attempts)
  {
    num_planning_attempts_ = num_planning_attempts;
  }

  void setMaxVelocityScalingFactor(double max_velocity_scaling_factor)
  {
    max_velocity_scaling_factor_ = max_velocity_scaling_factor;
  }

  void setMaxAccelerationScalingFactor(double max_acceleration_scaling_factor)
  {
    max_acceleration_scaling_factor_ = max_acceleration_scaling_factor;
  }

  robot_state::RobotState& getTargetRobotState()
  {
    return *joint_state_target_;
  }

  const robot_state::RobotState& getTargetRobotState() const
  {
    return *joint_state_target_;
  }

  void setStartState(const robot_state::RobotState& start_state)
  {
    considered_start_state_.reset(new robot_state::RobotState(start_state));
  }

  void setStartStateToCurrentState()
  {
    considered_start_state_.reset();
  }

  robot_state::RobotStatePtr getStartState()
  {
    if (considered_start_state_)
      return considered_start_state_;
    else
    {
      robot_state::RobotStatePtr s;
      getCurrentState(s);
      return s;
    }
  }

  bool setJointValueTarget(const geometry_msgs::Pose& eef_pose, const std::string& end_effector_link,
                           const std::string& frame, bool approx)
  {
    const std::string& eef = end_effector_link.empty() ? getEndEffectorLink() : end_effector_link;
    // this only works if we have an end-effector
    if (!eef.empty())
    {
      // first we set the goal to be the same as the start state
      moveit::core::RobotStatePtr c = getStartState();
      if (c)
      {
        setTargetType(JOINT);
        c->enforceBounds();
        getTargetRobotState() = *c;
        if (!getTargetRobotState().satisfiesBounds(getGoalJointTolerance()))
          return false;
      }
      else
        return false;

      // we may need to do approximate IK
      kinematics::KinematicsQueryOptions o;
      o.return_approximate_solution = approx;

      // if no frame transforms are needed, call IK directly
      if (frame.empty() || moveit::core::Transforms::sameFrame(frame, getRobotModel()->getModelFrame()))
        return getTargetRobotState().setFromIK(getJointModelGroup(), eef_pose, eef, 0.0,
                                               moveit::core::GroupStateValidityCallbackFn(), o);
      else
      {
        // transform the pose into the model frame, then do IK
        bool frame_found;
        const Eigen::Isometry3d& t = getTargetRobotState().getFrameTransform(frame, &frame_found);
        if (frame_found)
        {
          Eigen::Isometry3d p;
          tf2::fromMsg(eef_pose, p);
          return getTargetRobotState().setFromIK(getJointModelGroup(), t * p, eef, 0.0,
                                                 moveit::core::GroupStateValidityCallbackFn(), o);
        }
        else
        {
          ROS_ERROR_NAMED("move_group_interface", "Unable to transform from frame '%s' to frame '%s'", frame.c_str(),
                          getRobotModel()->getModelFrame().c_str());
          return false;
        }
      }
    }
    else
      return false;
  }

  void setEndEffectorLink(const std::string& end_effector)
  {
    end_effector_link_ = end_effector;
  }

  void clearPoseTarget(const std::string& end_effector_link)
  {
    pose_targets_.erase(end_effector_link);
  }

  void clearPoseTargets()
  {
    pose_targets_.clear();
  }

  const std::string& getEndEffectorLink() const
  {
    return end_effector_link_;
  }

  const std::string& getEndEffector() const
  {
    if (!end_effector_link_.empty())
    {
      const std::vector<std::string>& possible_eefs =
          getRobotModel()->getJointModelGroup(opt_.group_name_)->getAttachedEndEffectorNames();
      for (const std::string& possible_eef : possible_eefs)
        if (getRobotModel()->getEndEffector(possible_eef)->hasLinkModel(end_effector_link_))
          return possible_eef;
    }
    static std::string empty;
    return empty;
  }

  bool setPoseTargets(const std::vector<geometry_msgs::PoseStamped>& poses, const std::string& end_effector_link)
  {
    const std::string& eef = end_effector_link.empty() ? end_effector_link_ : end_effector_link;
    if (eef.empty())
    {
      ROS_ERROR_NAMED("move_group_interface", "No end-effector to set the pose for");
      return false;
    }
    else
    {
      pose_targets_[eef] = poses;
      // make sure we don't store an actual stamp, since that will become stale can potentially cause tf errors
      std::vector<geometry_msgs::PoseStamped>& stored_poses = pose_targets_[eef];
      for (geometry_msgs::PoseStamped& stored_pose : stored_poses)
        stored_pose.header.stamp = ros::Time(0);
    }
    return true;
  }

  bool hasPoseTarget(const std::string& end_effector_link) const
  {
    const std::string& eef = end_effector_link.empty() ? end_effector_link_ : end_effector_link;
    return pose_targets_.find(eef) != pose_targets_.end();
  }

  const geometry_msgs::PoseStamped& getPoseTarget(const std::string& end_effector_link) const
  {
    const std::string& eef = end_effector_link.empty() ? end_effector_link_ : end_effector_link;

    // if multiple pose targets are set, return the first one
    std::map<std::string, std::vector<geometry_msgs::PoseStamped> >::const_iterator jt = pose_targets_.find(eef);
    if (jt != pose_targets_.end())
      if (!jt->second.empty())
        return jt->second.at(0);

    // or return an error
    static const geometry_msgs::PoseStamped UNKNOWN;
    ROS_ERROR_NAMED("move_group_interface", "Pose for end-effector '%s' not known.", eef.c_str());
    return UNKNOWN;
  }

  const std::vector<geometry_msgs::PoseStamped>& getPoseTargets(const std::string& end_effector_link) const
  {
    const std::string& eef = end_effector_link.empty() ? end_effector_link_ : end_effector_link;

    std::map<std::string, std::vector<geometry_msgs::PoseStamped> >::const_iterator jt = pose_targets_.find(eef);
    if (jt != pose_targets_.end())
      if (!jt->second.empty())
        return jt->second;

    // or return an error
    static const std::vector<geometry_msgs::PoseStamped> EMPTY;
    ROS_ERROR_NAMED("move_group_interface", "Poses for end-effector '%s' are not known.", eef.c_str());
    return EMPTY;
  }

  void setPoseReferenceFrame(const std::string& pose_reference_frame)
  {
    pose_reference_frame_ = pose_reference_frame;
  }

  void setSupportSurfaceName(const std::string& support_surface)
  {
    support_surface_ = support_surface;
  }

  const std::string& getPoseReferenceFrame() const
  {
    return pose_reference_frame_;
  }

  void setTargetType(ActiveTargetType type)
  {
    active_target_ = type;
  }

  ActiveTargetType getTargetType() const
  {
    return active_target_;
  }

  bool startStateMonitor(double wait)
  {
    if (!current_state_monitor_)
    {
      ROS_ERROR_NAMED("move_group_interface", "Unable to monitor current robot state");
      return false;
    }

    // if needed, start the monitor and wait up to 1 second for a full robot state
    if (!current_state_monitor_->isActive())
      current_state_monitor_->startStateMonitor();

    current_state_monitor_->waitForCompleteState(opt_.group_name_, wait);
    return true;
  }

  bool getCurrentState(robot_state::RobotStatePtr& current_state, double wait_seconds = 1.0)
  {
    if (!current_state_monitor_)
    {
      ROS_ERROR_NAMED("move_group_interface", "Unable to get current robot state");
      return false;
    }

    // if needed, start the monitor and wait up to 1 second for a full robot state
    if (!current_state_monitor_->isActive())
      current_state_monitor_->startStateMonitor();

    if (!current_state_monitor_->waitForCurrentState(ros::Time::now(), wait_seconds))
    {
      ROS_ERROR_NAMED("move_group_interface", "Failed to fetch current robot state");
      return false;
    }

    current_state = current_state_monitor_->getCurrentState();
    return true;
  }

  /** \brief Convert a vector of PoseStamped to a vector of PlaceLocation */
  std::vector<moveit_msgs::PlaceLocation>
  posesToPlaceLocations(const std::vector<geometry_msgs::PoseStamped>& poses) const
  {
<<<<<<< HEAD
    std::vector<moveit_msgs::action::PlaceLocation> locations;
    for (std::size_t i = 0; i < poses.size(); ++i)
=======
    std::vector<moveit_msgs::PlaceLocation> locations;
    for (const geometry_msgs::PoseStamped& pose : poses)
>>>>>>> 1a308e47
    {
      moveit_msgs::action::PlaceLocation location;
      location.pre_place_approach.direction.vector.z = -1.0;
      location.post_place_retreat.direction.vector.x = -1.0;
      location.pre_place_approach.direction.header.frame_id = getRobotModel()->getModelFrame();
      location.post_place_retreat.direction.header.frame_id = end_effector_link_;

      location.pre_place_approach.min_distance = 0.1;
      location.pre_place_approach.desired_distance = 0.2;
      location.post_place_retreat.min_distance = 0.0;
      location.post_place_retreat.desired_distance = 0.2;
      // location.post_place_posture is filled by the pick&place lib with the getDetachPosture from the AttachedBody

      location.place_pose = pose;
      locations.push_back(location);
    }
    ROS_DEBUG_NAMED("move_group_interface", "Move group interface has %u place locations",
                    (unsigned int)locations.size());
    return locations;
  }

<<<<<<< HEAD
  MoveItErrorCode place(const std::string& object, const std::vector<moveit_msgs::action::PlaceLocation>& locations,
                        bool plan_only = false)
=======
  MoveItErrorCode place(const moveit_msgs::PlaceGoal& goal)
>>>>>>> 1a308e47
  {
    if (!place_action_client_)
    {
      ROS_ERROR_STREAM_NAMED("move_group_interface", "Place action client not found");
      return MoveItErrorCode(moveit_msgs::msg::MoveItErrorCodes::FAILURE);
    }
    if (!place_action_client_->isServerConnected())
    {
      ROS_ERROR_STREAM_NAMED("move_group_interface", "Place action server not connected");
      return MoveItErrorCode(moveit_msgs::msg::MoveItErrorCodes::FAILURE);
    }
<<<<<<< HEAD
    moveit_msgs::action::PlaceGoal goal;
    constructGoal(goal, object);
    goal.place_locations = locations;
    goal.planning_options.plan_only = plan_only;
    goal.planning_options.look_around = can_look_;
    goal.planning_options.replan = can_replan_;
    goal.planning_options.replan_delay = replan_delay_;
    goal.planning_options.planning_scene_diff.is_diff = true;
    goal.planning_options.planning_scene_diff.robot_state.is_diff = true;
=======
>>>>>>> 1a308e47

    place_action_client_->sendGoal(goal);
    ROS_DEBUG_NAMED("move_group_interface", "Sent place goal with %d locations", (int)goal.place_locations.size());
    if (!place_action_client_->waitForResult())
    {
      ROS_INFO_STREAM_NAMED("move_group_interface", "Place action returned early");
    }
    if (place_action_client_->getState() == actionlib::SimpleClientGoalState::SUCCEEDED)
    {
      return MoveItErrorCode(place_action_client_->getResult()->error_code);
    }
    else
    {
      ROS_WARN_STREAM_NAMED("move_group_interface", "Fail: " << place_action_client_->getState().toString() << ": "
                                                             << place_action_client_->getState().getText());
      return MoveItErrorCode(place_action_client_->getResult()->error_code);
    }
  }

<<<<<<< HEAD
  MoveItErrorCode pick(const std::string& object, const std::vector<moveit_msgs::msg::Grasp>& grasps, bool plan_only = false)
=======
  MoveItErrorCode pick(const moveit_msgs::PickupGoal& goal)
>>>>>>> 1a308e47
  {
    if (!pick_action_client_)
    {
      ROS_ERROR_STREAM_NAMED("move_group_interface", "Pick action client not found");
      return MoveItErrorCode(moveit_msgs::msg::MoveItErrorCodes::FAILURE);
    }
    if (!pick_action_client_->isServerConnected())
    {
      ROS_ERROR_STREAM_NAMED("move_group_interface", "Pick action server not connected");
      return MoveItErrorCode(moveit_msgs::msg::MoveItErrorCodes::FAILURE);
    }
<<<<<<< HEAD
    moveit_msgs::action::PickupGoal goal;
    constructGoal(goal, object);
    goal.possible_grasps = grasps;
    goal.planning_options.plan_only = plan_only;
    goal.planning_options.look_around = can_look_;
    goal.planning_options.replan = can_replan_;
    goal.planning_options.replan_delay = replan_delay_;
    goal.planning_options.planning_scene_diff.is_diff = true;
    goal.planning_options.planning_scene_diff.robot_state.is_diff = true;
=======
>>>>>>> 1a308e47

    pick_action_client_->sendGoal(goal);
    if (!pick_action_client_->waitForResult())
    {
      ROS_INFO_STREAM_NAMED("move_group_interface", "Pickup action returned early");
    }
    if (pick_action_client_->getState() == actionlib::SimpleClientGoalState::SUCCEEDED)
    {
      return MoveItErrorCode(pick_action_client_->getResult()->error_code);
    }
    else
    {
      ROS_WARN_STREAM_NAMED("move_group_interface", "Fail: " << pick_action_client_->getState().toString() << ": "
                                                             << pick_action_client_->getState().getText());
      return MoveItErrorCode(pick_action_client_->getResult()->error_code);
    }
  }

  MoveItErrorCode planGraspsAndPick(const std::string& object, bool plan_only = false)
  {
    if (object.empty())
    {
      return planGraspsAndPick(moveit_msgs::msg::CollisionObject());
    }

<<<<<<< HEAD
    std::map<std::string, moveit_msgs::msg::CollisionObject> objects = psi.getObjects(std::vector<std::string>(1, object));
=======
    PlanningSceneInterface psi;
    std::map<std::string, moveit_msgs::CollisionObject> objects = psi.getObjects(std::vector<std::string>(1, object));
>>>>>>> 1a308e47

    if (objects.empty())
    {
      ROS_ERROR_STREAM_NAMED("move_group_interface", "Asked for grasps for the object '"
                                                         << object << "', but the object could not be found");
      return MoveItErrorCode(moveit_msgs::msg::MoveItErrorCodes::INVALID_OBJECT_NAME);
    }

    return planGraspsAndPick(objects[object], plan_only);
  }

  MoveItErrorCode planGraspsAndPick(const moveit_msgs::msg::CollisionObject& object, bool plan_only = false)
  {
    if (!plan_grasps_service_)
    {
      ROS_ERROR_STREAM_NAMED("move_group_interface", "Grasp planning service '"
                                                         << GRASP_PLANNING_SERVICE_NAME
                                                         << "' is not available."
                                                            " This has to be implemented and started separately.");
      return MoveItErrorCode(moveit_msgs::msg::MoveItErrorCodes::FAILURE);
    }

    moveit_msgs::srv::GraspPlanning::Request request;
    moveit_msgs::srv::GraspPlanning::Response response;

    request.group_name = opt_.group_name_;
    request.target = object;
    request.support_surfaces.push_back(support_surface_);

    ROS_DEBUG_NAMED("move_group_interface", "Calling grasp planner...");
    if (!plan_grasps_service_.call(request, response) ||
        response.error_code.val != moveit_msgs::msg::MoveItErrorCodes::SUCCESS)
    {
      ROS_ERROR_NAMED("move_group_interface", "Grasp planning failed. Unable to pick.");
      return MoveItErrorCode(moveit_msgs::msg::MoveItErrorCodes::FAILURE);
    }

    return pick(constructPickupGoal(object.id, std::move(response.grasps), plan_only));
  }

  MoveItErrorCode plan(Plan& plan)
  {
    if (!move_action_client_)
    {
      return MoveItErrorCode(moveit_msgs::msg::MoveItErrorCodes::FAILURE);
    }
    if (!move_action_client_->isServerConnected())
    {
      return MoveItErrorCode(moveit_msgs::msg::MoveItErrorCodes::FAILURE);
    }

    moveit_msgs::action::MoveGroupGoal goal;
    constructGoal(goal);
    goal.planning_options.plan_only = true;
    goal.planning_options.look_around = false;
    goal.planning_options.replan = false;
    goal.planning_options.planning_scene_diff.is_diff = true;
    goal.planning_options.planning_scene_diff.robot_state.is_diff = true;

    move_action_client_->sendGoal(goal);
    if (!move_action_client_->waitForResult())
    {
      ROS_INFO_STREAM_NAMED("move_group_interface", "MoveGroup action returned early");
    }
    if (move_action_client_->getState() == actionlib::SimpleClientGoalState::SUCCEEDED)
    {
      plan.trajectory_ = move_action_client_->getResult()->planned_trajectory;
      plan.start_state_ = move_action_client_->getResult()->trajectory_start;
      plan.planning_time_ = move_action_client_->getResult()->planning_time;
      return MoveItErrorCode(move_action_client_->getResult()->error_code);
    }
    else
    {
      ROS_WARN_STREAM_NAMED("move_group_interface", "Fail: " << move_action_client_->getState().toString() << ": "
                                                             << move_action_client_->getState().getText());
      return MoveItErrorCode(move_action_client_->getResult()->error_code);
    }
  }

  MoveItErrorCode move(bool wait)
  {
    if (!move_action_client_)
    {
      return MoveItErrorCode(moveit_msgs::msg::MoveItErrorCodes::FAILURE);
    }
    if (!move_action_client_->isServerConnected())
    {
      return MoveItErrorCode(moveit_msgs::msg::MoveItErrorCodes::FAILURE);
    }

    moveit_msgs::action::MoveGroupGoal goal;
    constructGoal(goal);
    goal.planning_options.plan_only = false;
    goal.planning_options.look_around = can_look_;
    goal.planning_options.replan = can_replan_;
    goal.planning_options.replan_delay = replan_delay_;
    goal.planning_options.planning_scene_diff.is_diff = true;
    goal.planning_options.planning_scene_diff.robot_state.is_diff = true;

    move_action_client_->sendGoal(goal);
    if (!wait)
    {
      return MoveItErrorCode(moveit_msgs::msg::MoveItErrorCodes::SUCCESS);
    }

    if (!move_action_client_->waitForResult())
    {
      ROS_INFO_STREAM_NAMED("move_group_interface", "MoveGroup action returned early");
    }

    if (move_action_client_->getState() == actionlib::SimpleClientGoalState::SUCCEEDED)
    {
      return MoveItErrorCode(move_action_client_->getResult()->error_code);
    }
    else
    {
      ROS_INFO_STREAM_NAMED("move_group_interface", move_action_client_->getState().toString()
                                                        << ": " << move_action_client_->getState().getText());
      return MoveItErrorCode(move_action_client_->getResult()->error_code);
    }
  }

  MoveItErrorCode execute(const Plan& plan, bool wait)
  {
    if (!execute_action_client_->isServerConnected())
    {
      return MoveItErrorCode(moveit_msgs::msg::MoveItErrorCodes::FAILURE);
    }

    moveit_msgs::action::ExecuteTrajectoryGoal goal;
    goal.trajectory = plan.trajectory_;

    execute_action_client_->sendGoal(goal);
    if (!wait)
    {
      return MoveItErrorCode(moveit_msgs::msg::MoveItErrorCodes::SUCCESS);
    }

    if (!execute_action_client_->waitForResult())
    {
      ROS_INFO_STREAM_NAMED("move_group_interface", "ExecuteTrajectory action returned early");
    }

    if (execute_action_client_->getState() == actionlib::SimpleClientGoalState::SUCCEEDED)
    {
      return MoveItErrorCode(execute_action_client_->getResult()->error_code);
    }
    else
    {
      ROS_INFO_STREAM_NAMED("move_group_interface", execute_action_client_->getState().toString()
                                                        << ": " << execute_action_client_->getState().getText());
      return MoveItErrorCode(execute_action_client_->getResult()->error_code);
    }
  }

  double computeCartesianPath(const std::vector<geometry_msgs::Pose>& waypoints, double step, double jump_threshold,
                              moveit_msgs::msg::RobotTrajectory& msg, const moveit_msgs::msg::Constraints& path_constraints,
                              bool avoid_collisions, moveit_msgs::msg::MoveItErrorCodes& error_code)
  {
    moveit_msgs::srv::GetCartesianPath::Request req;
    moveit_msgs::srv::GetCartesianPath::Response res;

    if (considered_start_state_)
      robot_state::robotStateToRobotStateMsg(*considered_start_state_, req.start_state);
    else
      req.start_state.is_diff = true;

    req.group_name = opt_.group_name_;
    req.header.frame_id = getPoseReferenceFrame();
    req.header.stamp = ros::Time::now();
    req.waypoints = waypoints;
    req.max_step = step;
    req.jump_threshold = jump_threshold;
    req.path_constraints = path_constraints;
    req.avoid_collisions = avoid_collisions;
    req.link_name = getEndEffectorLink();

    if (cartesian_path_service_.call(req, res))
    {
      error_code = res.error_code;
      if (res.error_code.val == moveit_msgs::msg::MoveItErrorCodes::SUCCESS)
      {
        msg = res.solution;
        return res.fraction;
      }
      else
        return -1.0;
    }
    else
    {
      error_code.val = error_code.FAILURE;
      return -1.0;
    }
  }

  void stop()
  {
    if (trajectory_event_publisher_)
    {
      std_msgs::String event;
      event.data = "stop";
      trajectory_event_publisher_.publish(event);
    }
  }

  bool attachObject(const std::string& object, const std::string& link, const std::vector<std::string>& touch_links)
  {
    std::string l = link.empty() ? getEndEffectorLink() : link;
    if (l.empty())
    {
      const std::vector<std::string>& links = joint_model_group_->getLinkModelNames();
      if (!links.empty())
        l = links[0];
    }
    if (l.empty())
    {
      ROS_ERROR_NAMED("move_group_interface", "No known link to attach object '%s' to", object.c_str());
      return false;
    }
    moveit_msgs::msg::AttachedCollisionObject aco;
    aco.object.id = object;
    aco.link_name.swap(l);
    if (touch_links.empty())
      aco.touch_links.push_back(aco.link_name);
    else
      aco.touch_links = touch_links;
    aco.object.operation = moveit_msgs::msg::CollisionObject::ADD;
    attached_object_publisher_.publish(aco);
    return true;
  }

  bool detachObject(const std::string& name)
  {
    moveit_msgs::msg::AttachedCollisionObject aco;
    // if name is a link
    if (!name.empty() && joint_model_group_->hasLinkModel(name))
      aco.link_name = name;
    else
      aco.object.id = name;
    aco.object.operation = moveit_msgs::msg::CollisionObject::REMOVE;
    if (aco.link_name.empty() && aco.object.id.empty())
    {
      // we only want to detach objects for this group
      const std::vector<std::string>& lnames = joint_model_group_->getLinkModelNames();
      for (const std::string& lname : lnames)
      {
        aco.link_name = lname;
        attached_object_publisher_.publish(aco);
      }
    }
    else
      attached_object_publisher_.publish(aco);
    return true;
  }

  double getGoalPositionTolerance() const
  {
    return goal_position_tolerance_;
  }

  double getGoalOrientationTolerance() const
  {
    return goal_orientation_tolerance_;
  }

  double getGoalJointTolerance() const
  {
    return goal_joint_tolerance_;
  }

  void setGoalJointTolerance(double tolerance)
  {
    goal_joint_tolerance_ = tolerance;
  }

  void setGoalPositionTolerance(double tolerance)
  {
    goal_position_tolerance_ = tolerance;
  }

  void setGoalOrientationTolerance(double tolerance)
  {
    goal_orientation_tolerance_ = tolerance;
  }

  void setPlanningTime(double seconds)
  {
    if (seconds > 0.0)
      allowed_planning_time_ = seconds;
  }

  double getPlanningTime() const
  {
    return allowed_planning_time_;
  }

  void allowLooking(bool flag)
  {
    can_look_ = flag;
    ROS_INFO_NAMED("move_group_interface", "Looking around: %s", can_look_ ? "yes" : "no");
  }

  void allowReplanning(bool flag)
  {
    can_replan_ = flag;
    ROS_INFO_NAMED("move_group_interface", "Replanning: %s", can_replan_ ? "yes" : "no");
  }

  void setReplanningDelay(double delay)
  {
    if (delay >= 0.0)
      replan_delay_ = delay;
  }

  double getReplanningDelay() const
  {
    return replan_delay_;
  }

<<<<<<< HEAD
  void constructMotionPlanRequest(moveit_msgs::msg::MotionPlanRequest& request)
=======
  void constructMotionPlanRequest(moveit_msgs::MotionPlanRequest& request) const
>>>>>>> 1a308e47
  {
    request.group_name = opt_.group_name_;
    request.num_planning_attempts = num_planning_attempts_;
    request.max_velocity_scaling_factor = max_velocity_scaling_factor_;
    request.max_acceleration_scaling_factor = max_acceleration_scaling_factor_;
    request.allowed_planning_time = allowed_planning_time_;
    request.planner_id = planner_id_;
    request.workspace_parameters = workspace_parameters_;

    if (considered_start_state_)
      robot_state::robotStateToRobotStateMsg(*considered_start_state_, request.start_state);
    else
      request.start_state.is_diff = true;

    if (active_target_ == JOINT)
    {
      request.goal_constraints.resize(1);
      request.goal_constraints[0] = kinematic_constraints::constructGoalConstraints(
          getTargetRobotState(), joint_model_group_, goal_joint_tolerance_);
    }
    else if (active_target_ == POSE || active_target_ == POSITION || active_target_ == ORIENTATION)
    {
      // find out how many goals are specified
      std::size_t goal_count = 0;
      for (const auto& pose_target : pose_targets_)
        goal_count = std::max(goal_count, pose_target.second.size());

      // start filling the goals;
      // each end effector has a number of possible poses (K) as valid goals
      // but there could be multiple end effectors specified, so we want each end effector
      // to reach the goal that corresponds to the goals of the other end effectors
      request.goal_constraints.resize(goal_count);

      for (const auto& pose_target : pose_targets_)
      {
        for (std::size_t i = 0; i < pose_target.second.size(); ++i)
        {
<<<<<<< HEAD
          moveit_msgs::msg::Constraints c = kinematic_constraints::constructGoalConstraints(
              it->first, it->second[i], goal_position_tolerance_, goal_orientation_tolerance_);
=======
          moveit_msgs::Constraints c = kinematic_constraints::constructGoalConstraints(
              pose_target.first, pose_target.second[i], goal_position_tolerance_, goal_orientation_tolerance_);
>>>>>>> 1a308e47
          if (active_target_ == ORIENTATION)
            c.position_constraints.clear();
          if (active_target_ == POSITION)
            c.orientation_constraints.clear();
          request.goal_constraints[i] = kinematic_constraints::mergeConstraints(request.goal_constraints[i], c);
        }
      }
    }
    else
      ROS_ERROR_NAMED("move_group_interface", "Unable to construct MotionPlanRequest representation");

    if (path_constraints_)
      request.path_constraints = *path_constraints_;
    if (trajectory_constraints_)
      request.trajectory_constraints = *trajectory_constraints_;
  }

<<<<<<< HEAD
  void constructGoal(moveit_msgs::action::MoveGroupGoal& goal)
=======
  void constructGoal(moveit_msgs::MoveGroupGoal& goal) const
>>>>>>> 1a308e47
  {
    constructMotionPlanRequest(goal.request);
  }

<<<<<<< HEAD
  void constructGoal(moveit_msgs::action::PickupGoal& goal_out, const std::string& object)
=======
  moveit_msgs::PickupGoal constructPickupGoal(const std::string& object, std::vector<moveit_msgs::Grasp>&& grasps,
                                              bool plan_only = false) const
>>>>>>> 1a308e47
  {
    moveit_msgs::action::PickupGoal goal;
    goal.target_name = object;
    goal.group_name = opt_.group_name_;
    goal.end_effector = getEndEffector();
    goal.support_surface_name = support_surface_;
    goal.possible_grasps = std::move(grasps);
    if (!support_surface_.empty())
      goal.allow_gripper_support_collision = true;

    if (path_constraints_)
      goal.path_constraints = *path_constraints_;

    goal.planner_id = planner_id_;
    goal.allowed_planning_time = allowed_planning_time_;

    goal.planning_options.plan_only = plan_only;
    goal.planning_options.look_around = can_look_;
    goal.planning_options.replan = can_replan_;
    goal.planning_options.replan_delay = replan_delay_;
    goal.planning_options.planning_scene_diff.is_diff = true;
    goal.planning_options.planning_scene_diff.robot_state.is_diff = true;
    return goal;
  }

<<<<<<< HEAD
  void constructGoal(moveit_msgs::action::PlaceGoal& goal_out, const std::string& object)
  {
    moveit_msgs::action::PlaceGoal goal;
    goal.attached_object_name = object;
=======
  moveit_msgs::PlaceGoal constructPlaceGoal(const std::string& object,
                                            std::vector<moveit_msgs::PlaceLocation>&& locations,
                                            bool plan_only = false) const
  {
    moveit_msgs::PlaceGoal goal;
>>>>>>> 1a308e47
    goal.group_name = opt_.group_name_;
    goal.attached_object_name = object;
    goal.support_surface_name = support_surface_;
    goal.place_locations = std::move(locations);
    if (!support_surface_.empty())
      goal.allow_gripper_support_collision = true;

    if (path_constraints_)
      goal.path_constraints = *path_constraints_;

    goal.planner_id = planner_id_;
    goal.allowed_planning_time = allowed_planning_time_;

    goal.planning_options.plan_only = plan_only;
    goal.planning_options.look_around = can_look_;
    goal.planning_options.replan = can_replan_;
    goal.planning_options.replan_delay = replan_delay_;
    goal.planning_options.planning_scene_diff.is_diff = true;
    goal.planning_options.planning_scene_diff.robot_state.is_diff = true;
    return goal;
  }

  void setPathConstraints(const moveit_msgs::msg::Constraints& constraint)
  {
    path_constraints_.reset(new moveit_msgs::msg::Constraints(constraint));
  }

  bool setPathConstraints(const std::string& constraint)
  {
    if (constraints_storage_)
    {
      moveit_warehouse::ConstraintsWithMetadata msg_m;
      if (constraints_storage_->getConstraints(msg_m, constraint, robot_model_->getName(), opt_.group_name_))
      {
        path_constraints_.reset(new moveit_msgs::msg::Constraints(static_cast<moveit_msgs::msg::Constraints>(*msg_m)));
        return true;
      }
      else
        return false;
    }
    else
      return false;
  }

  void clearPathConstraints()
  {
    path_constraints_.reset();
  }

  void setTrajectoryConstraints(const moveit_msgs::msg::TrajectoryConstraints& constraint)
  {
    trajectory_constraints_.reset(new moveit_msgs::msg::TrajectoryConstraints(constraint));
  }

  void clearTrajectoryConstraints()
  {
    trajectory_constraints_.reset();
  }

  std::vector<std::string> getKnownConstraints() const
  {
    while (initializing_constraints_)
    {
      static ros::WallDuration d(0.01);
      d.sleep();
    }

    std::vector<std::string> c;
    if (constraints_storage_)
      constraints_storage_->getKnownConstraints(c, robot_model_->getName(), opt_.group_name_);

    return c;
  }

  moveit_msgs::msg::Constraints getPathConstraints() const
  {
    if (path_constraints_)
      return *path_constraints_;
    else
      return moveit_msgs::msg::Constraints();
  }

  moveit_msgs::msg::TrajectoryConstraints getTrajectoryConstraints() const
  {
    if (trajectory_constraints_)
      return *trajectory_constraints_;
    else
      return moveit_msgs::msg::TrajectoryConstraints();
  }

  void initializeConstraintsStorage(const std::string& host, unsigned int port)
  {
    initializing_constraints_ = true;
    if (constraints_init_thread_)
      constraints_init_thread_->join();
    constraints_init_thread_.reset(
        new boost::thread(boost::bind(&MoveGroupInterfaceImpl::initializeConstraintsStorageThread, this, host, port)));
  }

  void setWorkspace(double minx, double miny, double minz, double maxx, double maxy, double maxz)
  {
    workspace_parameters_.header.frame_id = getRobotModel()->getModelFrame();
    workspace_parameters_.header.stamp = ros::Time::now();
    workspace_parameters_.min_corner.x = minx;
    workspace_parameters_.min_corner.y = miny;
    workspace_parameters_.min_corner.z = minz;
    workspace_parameters_.max_corner.x = maxx;
    workspace_parameters_.max_corner.y = maxy;
    workspace_parameters_.max_corner.z = maxz;
  }

private:
  void initializeConstraintsStorageThread(const std::string& host, unsigned int port)
  {
    // Set up db
    try
    {
      warehouse_ros::DatabaseConnection::Ptr conn = moveit_warehouse::loadDatabase();
      conn->setParams(host, port);
      if (conn->connect())
      {
        constraints_storage_.reset(new moveit_warehouse::ConstraintsStorage(conn));
      }
    }
    catch (std::exception& ex)
    {
      ROS_ERROR_NAMED("move_group_interface", "%s", ex.what());
    }
    initializing_constraints_ = false;
  }

  Options opt_;
  ros::NodeHandle node_handle_;
  std::shared_ptr<tf2_ros::Buffer> tf_buffer_;
  robot_model::RobotModelConstPtr robot_model_;
  planning_scene_monitor::CurrentStateMonitorPtr current_state_monitor_;
  std::unique_ptr<actionlib::SimpleActionClient<moveit_msgs::action::MoveGroupAction> > move_action_client_;
  std::unique_ptr<actionlib::SimpleActionClient<moveit_msgs::action::ExecuteTrajectoryAction> > execute_action_client_;
  std::unique_ptr<actionlib::SimpleActionClient<moveit_msgs::action::PickupAction> > pick_action_client_;
  std::unique_ptr<actionlib::SimpleActionClient<moveit_msgs::action::PlaceAction> > place_action_client_;

  // general planning params
  robot_state::RobotStatePtr considered_start_state_;
  moveit_msgs::msg::WorkspaceParameters workspace_parameters_;
  double allowed_planning_time_;
  std::string planner_id_;
  unsigned int num_planning_attempts_;
  double max_velocity_scaling_factor_;
  double max_acceleration_scaling_factor_;
  double goal_joint_tolerance_;
  double goal_position_tolerance_;
  double goal_orientation_tolerance_;
  bool can_look_;
  bool can_replan_;
  double replan_delay_;

  // joint state goal
  robot_state::RobotStatePtr joint_state_target_;
  const robot_model::JointModelGroup* joint_model_group_;

  // pose goal;
  // for each link we have a set of possible goal locations;
  std::map<std::string, std::vector<geometry_msgs::PoseStamped> > pose_targets_;

  // common properties for goals
  ActiveTargetType active_target_;
  std::unique_ptr<moveit_msgs::msg::Constraints> path_constraints_;
  std::unique_ptr<moveit_msgs::msg::TrajectoryConstraints> trajectory_constraints_;
  std::string end_effector_link_;
  std::string pose_reference_frame_;
  std::string support_surface_;

  // ROS communication
  ros::Publisher trajectory_event_publisher_;
  ros::Publisher attached_object_publisher_;
  ros::ServiceClient query_service_;
  ros::ServiceClient get_params_service_;
  ros::ServiceClient set_params_service_;
  ros::ServiceClient cartesian_path_service_;
  ros::ServiceClient plan_grasps_service_;
  std::unique_ptr<moveit_warehouse::ConstraintsStorage> constraints_storage_;
  std::unique_ptr<boost::thread> constraints_init_thread_;
  bool initializing_constraints_;
};

MoveGroupInterface::MoveGroupInterface(const std::string& group_name, const std::shared_ptr<tf2_ros::Buffer>& tf_buffer,
                                       const ros::WallDuration& wait_for_servers)
{
  if (!ros::ok())
    throw std::runtime_error("ROS does not seem to be running");
  impl_ = new MoveGroupInterfaceImpl(Options(group_name), tf_buffer ? tf_buffer : getSharedTF(), wait_for_servers);
}

MoveGroupInterface::MoveGroupInterface(const std::string& group, const std::shared_ptr<tf2_ros::Buffer>& tf_buffer,
                                       const ros::Duration& wait_for_servers)
  : MoveGroupInterface(group, tf_buffer, ros::WallDuration(wait_for_servers.toSec()))
{
}

MoveGroupInterface::MoveGroupInterface(const Options& opt, const std::shared_ptr<tf2_ros::Buffer>& tf_buffer,
                                       const ros::WallDuration& wait_for_servers)
{
  impl_ = new MoveGroupInterfaceImpl(opt, tf_buffer ? tf_buffer : getSharedTF(), wait_for_servers);
}

MoveGroupInterface::MoveGroupInterface(const MoveGroupInterface::Options& opt,
                                       const std::shared_ptr<tf2_ros::Buffer>& tf_buffer,
                                       const ros::Duration& wait_for_servers)
  : MoveGroupInterface(opt, tf_buffer, ros::WallDuration(wait_for_servers.toSec()))
{
}

MoveGroupInterface::~MoveGroupInterface()
{
  delete impl_;
}

MoveGroupInterface::MoveGroupInterface(MoveGroupInterface&& other) noexcept
  : remembered_joint_values_(std::move(other.remembered_joint_values_)), impl_(other.impl_)
{
  other.impl_ = nullptr;
}

MoveGroupInterface& MoveGroupInterface::operator=(MoveGroupInterface&& other) noexcept
{
  if (this != &other)
  {
    delete impl_;
    impl_ = other.impl_;
    remembered_joint_values_ = std::move(other.remembered_joint_values_);
    other.impl_ = nullptr;
  }

  return *this;
}

const std::string& MoveGroupInterface::getName() const
{
  return impl_->getOptions().group_name_;
}

const std::vector<std::string>& MoveGroupInterface::getNamedTargets() const
{
  // The pointer returned by getJointModelGroup is guaranteed by the class
  // constructor to always be non-null
  return impl_->getJointModelGroup()->getDefaultStateNames();
}

robot_model::RobotModelConstPtr MoveGroupInterface::getRobotModel() const
{
  return impl_->getRobotModel();
}

const ros::NodeHandle& MoveGroupInterface::getNodeHandle() const
{
  return impl_->getOptions().node_handle_;
}

<<<<<<< HEAD
bool moveit::planning_interface::MoveGroupInterface::getInterfaceDescription(
    moveit_msgs::msg::PlannerInterfaceDescription& desc)
=======
bool MoveGroupInterface::getInterfaceDescription(moveit_msgs::PlannerInterfaceDescription& desc) const
>>>>>>> 1a308e47
{
  return impl_->getInterfaceDescription(desc);
}

std::map<std::string, std::string> MoveGroupInterface::getPlannerParams(const std::string& planner_id,
                                                                        const std::string& group) const
{
  return impl_->getPlannerParams(planner_id, group);
}

void MoveGroupInterface::setPlannerParams(const std::string& planner_id, const std::string& group,
                                          const std::map<std::string, std::string>& params, bool replace)
{
  impl_->setPlannerParams(planner_id, group, params, replace);
}

std::string MoveGroupInterface::getDefaultPlannerId(const std::string& group) const
{
  return impl_->getDefaultPlannerId(group);
}

void MoveGroupInterface::setPlannerId(const std::string& planner_id)
{
  impl_->setPlannerId(planner_id);
}

const std::string& MoveGroupInterface::getPlannerId() const
{
  return impl_->getPlannerId();
}

void MoveGroupInterface::setNumPlanningAttempts(unsigned int num_planning_attempts)
{
  impl_->setNumPlanningAttempts(num_planning_attempts);
}

void MoveGroupInterface::setMaxVelocityScalingFactor(double max_velocity_scaling_factor)
{
  impl_->setMaxVelocityScalingFactor(max_velocity_scaling_factor);
}

void MoveGroupInterface::setMaxAccelerationScalingFactor(double max_acceleration_scaling_factor)
{
  impl_->setMaxAccelerationScalingFactor(max_acceleration_scaling_factor);
}

MoveItErrorCode MoveGroupInterface::asyncMove()
{
  return impl_->move(false);
}

<<<<<<< HEAD
actionlib::SimpleActionClient<moveit_msgs::action::MoveGroupAction>&
moveit::planning_interface::MoveGroupInterface::getMoveGroupClient() const
=======
actionlib::SimpleActionClient<moveit_msgs::MoveGroupAction>& MoveGroupInterface::getMoveGroupClient() const
>>>>>>> 1a308e47
{
  return impl_->getMoveGroupClient();
}

MoveItErrorCode MoveGroupInterface::move()
{
  return impl_->move(true);
}

MoveItErrorCode MoveGroupInterface::asyncExecute(const Plan& plan)
{
  return impl_->execute(plan, false);
}

MoveItErrorCode MoveGroupInterface::execute(const Plan& plan)
{
  return impl_->execute(plan, true);
}

MoveItErrorCode MoveGroupInterface::plan(Plan& plan)
{
  return impl_->plan(plan);
}

moveit_msgs::PickupGoal MoveGroupInterface::constructPickupGoal(const std::string& object,
                                                                std::vector<moveit_msgs::Grasp> grasps,
                                                                bool plan_only = false) const
{
<<<<<<< HEAD
  return impl_->pick(object, std::vector<moveit_msgs::msg::Grasp>(), plan_only);
}

moveit::planning_interface::MoveItErrorCode moveit::planning_interface::MoveGroupInterface::pick(
    const std::string& object, const moveit_msgs::msg::Grasp& grasp, bool plan_only)
{
  return impl_->pick(object, std::vector<moveit_msgs::msg::Grasp>(1, grasp), plan_only);
}

moveit::planning_interface::MoveItErrorCode moveit::planning_interface::MoveGroupInterface::pick(
    const std::string& object, const std::vector<moveit_msgs::msg::Grasp>& grasps, bool plan_only)
=======
  return impl_->constructPickupGoal(object, std::move(grasps), plan_only);
}

moveit_msgs::PlaceGoal MoveGroupInterface::constructPlaceGoal(const std::string& object,
                                                              std::vector<moveit_msgs::PlaceLocation> locations,
                                                              bool plan_only = false) const
{
  return impl_->constructPlaceGoal(object, std::move(locations), plan_only);
}

std::vector<moveit_msgs::PlaceLocation>
MoveGroupInterface::posesToPlaceLocations(const std::vector<geometry_msgs::PoseStamped>& poses) const
>>>>>>> 1a308e47
{
  return impl_->posesToPlaceLocations(poses);
}

MoveItErrorCode MoveGroupInterface::pick(const moveit_msgs::PickupGoal& goal)
{
  return impl_->pick(goal);
}

<<<<<<< HEAD
moveit::planning_interface::MoveItErrorCode moveit::planning_interface::MoveGroupInterface::planGraspsAndPick(
    const moveit_msgs::msg::CollisionObject& object, bool plan_only)
=======
MoveItErrorCode MoveGroupInterface::planGraspsAndPick(const std::string& object, bool plan_only)
>>>>>>> 1a308e47
{
  return impl_->planGraspsAndPick(object, plan_only);
}

MoveItErrorCode MoveGroupInterface::planGraspsAndPick(const moveit_msgs::CollisionObject& object, bool plan_only)
{
<<<<<<< HEAD
  return impl_->place(object, std::vector<moveit_msgs::action::PlaceLocation>(), plan_only);
}

moveit::planning_interface::MoveItErrorCode moveit::planning_interface::MoveGroupInterface::place(
    const std::string& object, const std::vector<moveit_msgs::action::PlaceLocation>& locations, bool plan_only)
{
  return impl_->place(object, locations, plan_only);
}

moveit::planning_interface::MoveItErrorCode moveit::planning_interface::MoveGroupInterface::place(
    const std::string& object, const std::vector<geometry_msgs::PoseStamped>& poses, bool plan_only)
{
  return impl_->place(object, poses, plan_only);
=======
  return impl_->planGraspsAndPick(object, plan_only);
>>>>>>> 1a308e47
}

MoveItErrorCode MoveGroupInterface::place(const moveit_msgs::PlaceGoal& goal)
{
  return impl_->place(goal);
}

<<<<<<< HEAD
double moveit::planning_interface::MoveGroupInterface::computeCartesianPath(
    const std::vector<geometry_msgs::Pose>& waypoints, double eef_step, double jump_threshold,
    moveit_msgs::msg::RobotTrajectory& trajectory, bool avoid_collisions, moveit_msgs::msg::MoveItErrorCodes* error_code)
=======
double MoveGroupInterface::computeCartesianPath(const std::vector<geometry_msgs::Pose>& waypoints, double eef_step,
                                                double jump_threshold, moveit_msgs::RobotTrajectory& trajectory,
                                                bool avoid_collisions, moveit_msgs::MoveItErrorCodes* error_code)
>>>>>>> 1a308e47
{
  moveit_msgs::msg::Constraints path_constraints_tmp;
  return computeCartesianPath(waypoints, eef_step, jump_threshold, trajectory, path_constraints_tmp, avoid_collisions,
                              error_code);
}

<<<<<<< HEAD
double moveit::planning_interface::MoveGroupInterface::computeCartesianPath(
    const std::vector<geometry_msgs::Pose>& waypoints, double eef_step, double jump_threshold,
    moveit_msgs::msg::RobotTrajectory& trajectory, const moveit_msgs::msg::Constraints& path_constraints, bool avoid_collisions,
    moveit_msgs::msg::MoveItErrorCodes* error_code)
=======
double MoveGroupInterface::computeCartesianPath(const std::vector<geometry_msgs::Pose>& waypoints, double eef_step,
                                                double jump_threshold, moveit_msgs::RobotTrajectory& trajectory,
                                                const moveit_msgs::Constraints& path_constraints, bool avoid_collisions,
                                                moveit_msgs::MoveItErrorCodes* error_code)
>>>>>>> 1a308e47
{
  if (error_code)
  {
    return impl_->computeCartesianPath(waypoints, eef_step, jump_threshold, trajectory, path_constraints,
                                       avoid_collisions, *error_code);
  }
  else
  {
    moveit_msgs::msg::MoveItErrorCodes error_code_tmp;
    return impl_->computeCartesianPath(waypoints, eef_step, jump_threshold, trajectory, path_constraints,
                                       avoid_collisions, error_code_tmp);
  }
}

void MoveGroupInterface::stop()
{
  impl_->stop();
}

<<<<<<< HEAD
void moveit::planning_interface::MoveGroupInterface::setStartState(const moveit_msgs::msg::RobotState& start_state)
=======
void MoveGroupInterface::setStartState(const moveit_msgs::RobotState& start_state)
>>>>>>> 1a308e47
{
  robot_state::RobotStatePtr rs;
  impl_->getCurrentState(rs);
  robot_state::robotStateMsgToRobotState(start_state, *rs);
  setStartState(*rs);
}

void MoveGroupInterface::setStartState(const robot_state::RobotState& start_state)
{
  impl_->setStartState(start_state);
}

void MoveGroupInterface::setStartStateToCurrentState()
{
  impl_->setStartStateToCurrentState();
}

void MoveGroupInterface::setRandomTarget()
{
  impl_->getTargetRobotState().setToRandomPositions();
  impl_->setTargetType(JOINT);
}

const std::vector<std::string>& MoveGroupInterface::getJointNames() const
{
  return impl_->getJointModelGroup()->getVariableNames();
}

const std::vector<std::string>& MoveGroupInterface::getLinkNames() const
{
  return impl_->getJointModelGroup()->getLinkModelNames();
}

std::map<std::string, double> MoveGroupInterface::getNamedTargetValues(const std::string& name) const
{
  std::map<std::string, std::vector<double> >::const_iterator it = remembered_joint_values_.find(name);
  std::map<std::string, double> positions;

  if (it != remembered_joint_values_.cend())
  {
    std::vector<std::string> names = impl_->getJointModelGroup()->getVariableNames();
    for (size_t x = 0; x < names.size(); ++x)
    {
      positions[names[x]] = it->second[x];
    }
  }
  else
  {
    impl_->getJointModelGroup()->getVariableDefaultPositions(name, positions);
  }
  return positions;
}

bool MoveGroupInterface::setNamedTarget(const std::string& name)
{
  std::map<std::string, std::vector<double> >::const_iterator it = remembered_joint_values_.find(name);
  if (it != remembered_joint_values_.end())
  {
    return setJointValueTarget(it->second);
  }
  else
  {
    if (impl_->getTargetRobotState().setToDefaultValues(impl_->getJointModelGroup(), name))
    {
      impl_->setTargetType(JOINT);
      return true;
    }
    ROS_ERROR_NAMED("move_group_interface", "The requested named target '%s' does not exist", name.c_str());
    return false;
  }
}

void MoveGroupInterface::getJointValueTarget(std::vector<double>& group_variable_values) const
{
  impl_->getTargetRobotState().copyJointGroupPositions(impl_->getJointModelGroup(), group_variable_values);
}

bool MoveGroupInterface::setJointValueTarget(const std::vector<double>& joint_values)
{
  if (joint_values.size() != impl_->getJointModelGroup()->getVariableCount())
    return false;
  impl_->setTargetType(JOINT);
  impl_->getTargetRobotState().setJointGroupPositions(impl_->getJointModelGroup(), joint_values);
  return impl_->getTargetRobotState().satisfiesBounds(impl_->getJointModelGroup(), impl_->getGoalJointTolerance());
}

bool MoveGroupInterface::setJointValueTarget(const std::map<std::string, double>& variable_values)
{
  const auto& allowed = impl_->getJointModelGroup()->getVariableNames();
  for (const auto& pair : variable_values)
  {
    if (std::find(allowed.begin(), allowed.end(), pair.first) == allowed.end())
    {
      ROS_ERROR_STREAM("joint variable " << pair.first << " is not part of group "
                                         << impl_->getJointModelGroup()->getName());
      return false;
    }
  }

  impl_->setTargetType(JOINT);
  impl_->getTargetRobotState().setVariablePositions(variable_values);
  return impl_->getTargetRobotState().satisfiesBounds(impl_->getGoalJointTolerance());
}

bool MoveGroupInterface::setJointValueTarget(const std::vector<std::string>& variable_names,
                                             const std::vector<double>& variable_values)
{
  const auto& allowed = impl_->getJointModelGroup()->getVariableNames();
  for (const auto& variable_name : variable_names)
  {
    if (std::find(allowed.begin(), allowed.end(), variable_name) == allowed.end())
    {
      ROS_ERROR_STREAM("joint variable " << variable_name << " is not part of group "
                                         << impl_->getJointModelGroup()->getName());
      return false;
    }
  }

  impl_->setTargetType(JOINT);
  impl_->getTargetRobotState().setVariablePositions(variable_names, variable_values);
  return impl_->getTargetRobotState().satisfiesBounds(impl_->getGoalJointTolerance());
}

bool MoveGroupInterface::setJointValueTarget(const robot_state::RobotState& rstate)
{
  impl_->setTargetType(JOINT);
  impl_->getTargetRobotState() = rstate;
  return impl_->getTargetRobotState().satisfiesBounds(impl_->getGoalJointTolerance());
}

bool MoveGroupInterface::setJointValueTarget(const std::string& joint_name, double value)
{
  std::vector<double> values(1, value);
  return setJointValueTarget(joint_name, values);
}

bool MoveGroupInterface::setJointValueTarget(const std::string& joint_name, const std::vector<double>& values)
{
  impl_->setTargetType(JOINT);
  const robot_model::JointModel* jm = impl_->getJointModelGroup()->getJointModel(joint_name);
  if (jm && jm->getVariableCount() == values.size())
  {
    impl_->getTargetRobotState().setJointPositions(jm, values);
    return impl_->getTargetRobotState().satisfiesBounds(jm, impl_->getGoalJointTolerance());
  }

  ROS_ERROR_STREAM("joint " << joint_name << " is not part of group " << impl_->getJointModelGroup()->getName());
  return false;
}

bool MoveGroupInterface::setJointValueTarget(const sensor_msgs::JointState& state)
{
  return setJointValueTarget(state.name, state.position);
}

bool MoveGroupInterface::setJointValueTarget(const geometry_msgs::Pose& eef_pose, const std::string& end_effector_link)
{
  return impl_->setJointValueTarget(eef_pose, end_effector_link, "", false);
}

bool MoveGroupInterface::setJointValueTarget(const geometry_msgs::PoseStamped& eef_pose,
                                             const std::string& end_effector_link)
{
  return impl_->setJointValueTarget(eef_pose.pose, end_effector_link, eef_pose.header.frame_id, false);
}

bool MoveGroupInterface::setJointValueTarget(const Eigen::Isometry3d& eef_pose, const std::string& end_effector_link)
{
  geometry_msgs::Pose msg = tf2::toMsg(eef_pose);
  return setJointValueTarget(msg, end_effector_link);
}

bool MoveGroupInterface::setApproximateJointValueTarget(const geometry_msgs::Pose& eef_pose,
                                                        const std::string& end_effector_link)
{
  return impl_->setJointValueTarget(eef_pose, end_effector_link, "", true);
}

bool MoveGroupInterface::setApproximateJointValueTarget(const geometry_msgs::PoseStamped& eef_pose,
                                                        const std::string& end_effector_link)
{
  return impl_->setJointValueTarget(eef_pose.pose, end_effector_link, eef_pose.header.frame_id, true);
}

bool MoveGroupInterface::setApproximateJointValueTarget(const Eigen::Isometry3d& eef_pose,
                                                        const std::string& end_effector_link)
{
  geometry_msgs::Pose msg = tf2::toMsg(eef_pose);
  return setApproximateJointValueTarget(msg, end_effector_link);
}

const robot_state::RobotState& MoveGroupInterface::getJointValueTarget() const
{
  return impl_->getTargetRobotState();
}

const robot_state::RobotState& MoveGroupInterface::getTargetRobotState() const
{
  return impl_->getTargetRobotState();
}

const std::string& MoveGroupInterface::getEndEffectorLink() const
{
  return impl_->getEndEffectorLink();
}

const std::string& MoveGroupInterface::getEndEffector() const
{
  return impl_->getEndEffector();
}

bool MoveGroupInterface::setEndEffectorLink(const std::string& link_name)
{
  if (impl_->getEndEffectorLink().empty() || link_name.empty())
    return false;
  impl_->setEndEffectorLink(link_name);
  impl_->setTargetType(POSE);
  return true;
}

bool MoveGroupInterface::setEndEffector(const std::string& eef_name)
{
  const robot_model::JointModelGroup* jmg = impl_->getRobotModel()->getEndEffector(eef_name);
  if (jmg)
    return setEndEffectorLink(jmg->getEndEffectorParentGroup().second);
  return false;
}

void MoveGroupInterface::clearPoseTarget(const std::string& end_effector_link)
{
  impl_->clearPoseTarget(end_effector_link);
}

void MoveGroupInterface::clearPoseTargets()
{
  impl_->clearPoseTargets();
}

bool MoveGroupInterface::setPoseTarget(const Eigen::Isometry3d& pose, const std::string& end_effector_link)
{
  std::vector<geometry_msgs::PoseStamped> pose_msg(1);
  pose_msg[0].pose = tf2::toMsg(pose);
  pose_msg[0].header.frame_id = getPoseReferenceFrame();
  pose_msg[0].header.stamp = ros::Time::now();
  return setPoseTargets(pose_msg, end_effector_link);
}

bool MoveGroupInterface::setPoseTarget(const geometry_msgs::Pose& target, const std::string& end_effector_link)
{
  std::vector<geometry_msgs::PoseStamped> pose_msg(1);
  pose_msg[0].pose = target;
  pose_msg[0].header.frame_id = getPoseReferenceFrame();
  pose_msg[0].header.stamp = ros::Time::now();
  return setPoseTargets(pose_msg, end_effector_link);
}

bool MoveGroupInterface::setPoseTarget(const geometry_msgs::PoseStamped& target, const std::string& end_effector_link)
{
  std::vector<geometry_msgs::PoseStamped> targets(1, target);
  return setPoseTargets(targets, end_effector_link);
}

bool MoveGroupInterface::setPoseTargets(const EigenSTL::vector_Isometry3d& target, const std::string& end_effector_link)
{
  std::vector<geometry_msgs::PoseStamped> pose_out(target.size());
  ros::Time tm = ros::Time::now();
  const std::string& frame_id = getPoseReferenceFrame();
  for (std::size_t i = 0; i < target.size(); ++i)
  {
    pose_out[i].pose = tf2::toMsg(target[i]);
    pose_out[i].header.stamp = tm;
    pose_out[i].header.frame_id = frame_id;
  }
  return setPoseTargets(pose_out, end_effector_link);
}

bool MoveGroupInterface::setPoseTargets(const std::vector<geometry_msgs::Pose>& target,
                                        const std::string& end_effector_link)
{
  std::vector<geometry_msgs::PoseStamped> target_stamped(target.size());
  ros::Time tm = ros::Time::now();
  const std::string& frame_id = getPoseReferenceFrame();
  for (std::size_t i = 0; i < target.size(); ++i)
  {
    target_stamped[i].pose = target[i];
    target_stamped[i].header.stamp = tm;
    target_stamped[i].header.frame_id = frame_id;
  }
  return setPoseTargets(target_stamped, end_effector_link);
}

bool MoveGroupInterface::setPoseTargets(const std::vector<geometry_msgs::PoseStamped>& target,
                                        const std::string& end_effector_link)
{
  if (target.empty())
  {
    ROS_ERROR_NAMED("move_group_interface", "No pose specified as goal target");
    return false;
  }
  else
  {
    impl_->setTargetType(POSE);
    return impl_->setPoseTargets(target, end_effector_link);
  }
}

const geometry_msgs::PoseStamped& MoveGroupInterface::getPoseTarget(const std::string& end_effector_link) const
{
  return impl_->getPoseTarget(end_effector_link);
}

const std::vector<geometry_msgs::PoseStamped>&
MoveGroupInterface::getPoseTargets(const std::string& end_effector_link) const
{
  return impl_->getPoseTargets(end_effector_link);
}

namespace
{
inline void transformPose(const tf2_ros::Buffer& tf_buffer, const std::string& desired_frame,
                          geometry_msgs::PoseStamped& target)
{
  if (desired_frame != target.header.frame_id)
  {
    geometry_msgs::PoseStamped target_in(target);
    tf_buffer.transform(target_in, target, desired_frame);
    // we leave the stamp to ros::Time(0) on purpose
    target.header.stamp = ros::Time(0);
  }
}
}  // namespace

bool MoveGroupInterface::setPositionTarget(double x, double y, double z, const std::string& end_effector_link)
{
  geometry_msgs::PoseStamped target;
  if (impl_->hasPoseTarget(end_effector_link))
  {
    target = getPoseTarget(end_effector_link);
    transformPose(*impl_->getTF(), impl_->getPoseReferenceFrame(), target);
  }
  else
  {
    target.pose.orientation.x = 0.0;
    target.pose.orientation.y = 0.0;
    target.pose.orientation.z = 0.0;
    target.pose.orientation.w = 1.0;
    target.header.frame_id = impl_->getPoseReferenceFrame();
  }

  target.pose.position.x = x;
  target.pose.position.y = y;
  target.pose.position.z = z;
  bool result = setPoseTarget(target, end_effector_link);
  impl_->setTargetType(POSITION);
  return result;
}

bool MoveGroupInterface::setRPYTarget(double r, double p, double y, const std::string& end_effector_link)
{
  geometry_msgs::PoseStamped target;
  if (impl_->hasPoseTarget(end_effector_link))
  {
    target = getPoseTarget(end_effector_link);
    transformPose(*impl_->getTF(), impl_->getPoseReferenceFrame(), target);
  }
  else
  {
    target.pose.position.x = 0.0;
    target.pose.position.y = 0.0;
    target.pose.position.z = 0.0;
    target.header.frame_id = impl_->getPoseReferenceFrame();
  }
  tf2::Quaternion q;
  q.setRPY(r, p, y);
  target.pose.orientation = tf2::toMsg(q);
  bool result = setPoseTarget(target, end_effector_link);
  impl_->setTargetType(ORIENTATION);
  return result;
}

bool MoveGroupInterface::setOrientationTarget(double x, double y, double z, double w,
                                              const std::string& end_effector_link)
{
  geometry_msgs::PoseStamped target;
  if (impl_->hasPoseTarget(end_effector_link))
  {
    target = getPoseTarget(end_effector_link);
    transformPose(*impl_->getTF(), impl_->getPoseReferenceFrame(), target);
  }
  else
  {
    target.pose.position.x = 0.0;
    target.pose.position.y = 0.0;
    target.pose.position.z = 0.0;
    target.header.frame_id = impl_->getPoseReferenceFrame();
  }

  target.pose.orientation.x = x;
  target.pose.orientation.y = y;
  target.pose.orientation.z = z;
  target.pose.orientation.w = w;
  bool result = setPoseTarget(target, end_effector_link);
  impl_->setTargetType(ORIENTATION);
  return result;
}

void MoveGroupInterface::setPoseReferenceFrame(const std::string& pose_reference_frame)
{
  impl_->setPoseReferenceFrame(pose_reference_frame);
}

const std::string& MoveGroupInterface::getPoseReferenceFrame() const
{
  return impl_->getPoseReferenceFrame();
}

double MoveGroupInterface::getGoalJointTolerance() const
{
  return impl_->getGoalJointTolerance();
}

double MoveGroupInterface::getGoalPositionTolerance() const
{
  return impl_->getGoalPositionTolerance();
}

double MoveGroupInterface::getGoalOrientationTolerance() const
{
  return impl_->getGoalOrientationTolerance();
}

void MoveGroupInterface::setGoalTolerance(double tolerance)
{
  setGoalJointTolerance(tolerance);
  setGoalPositionTolerance(tolerance);
  setGoalOrientationTolerance(tolerance);
}

void MoveGroupInterface::setGoalJointTolerance(double tolerance)
{
  impl_->setGoalJointTolerance(tolerance);
}

void MoveGroupInterface::setGoalPositionTolerance(double tolerance)
{
  impl_->setGoalPositionTolerance(tolerance);
}

void MoveGroupInterface::setGoalOrientationTolerance(double tolerance)
{
  impl_->setGoalOrientationTolerance(tolerance);
}

void MoveGroupInterface::rememberJointValues(const std::string& name)
{
  rememberJointValues(name, getCurrentJointValues());
}

bool MoveGroupInterface::startStateMonitor(double wait)
{
  return impl_->startStateMonitor(wait);
}

std::vector<double> MoveGroupInterface::getCurrentJointValues() const
{
  robot_state::RobotStatePtr current_state;
  std::vector<double> values;
  if (impl_->getCurrentState(current_state))
    current_state->copyJointGroupPositions(getName(), values);
  return values;
}

std::vector<double> MoveGroupInterface::getRandomJointValues() const
{
  std::vector<double> r;
  impl_->getJointModelGroup()->getVariableRandomPositions(impl_->getTargetRobotState().getRandomNumberGenerator(), r);
  return r;
}

geometry_msgs::PoseStamped MoveGroupInterface::getRandomPose(const std::string& end_effector_link) const
{
  const std::string& eef = end_effector_link.empty() ? getEndEffectorLink() : end_effector_link;
  Eigen::Isometry3d pose;
  pose.setIdentity();
  if (eef.empty())
    ROS_ERROR_NAMED("move_group_interface", "No end-effector specified");
  else
  {
    robot_state::RobotStatePtr current_state;
    if (impl_->getCurrentState(current_state))
    {
      current_state->setToRandomPositions(impl_->getJointModelGroup());
      const robot_model::LinkModel* lm = current_state->getLinkModel(eef);
      if (lm)
        pose = current_state->getGlobalLinkTransform(lm);
    }
  }
  geometry_msgs::PoseStamped pose_msg;
  pose_msg.header.stamp = ros::Time::now();
  pose_msg.header.frame_id = impl_->getRobotModel()->getModelFrame();
  pose_msg.pose = tf2::toMsg(pose);
  return pose_msg;
}

geometry_msgs::PoseStamped MoveGroupInterface::getCurrentPose(const std::string& end_effector_link) const
{
  const std::string& eef = end_effector_link.empty() ? getEndEffectorLink() : end_effector_link;
  Eigen::Isometry3d pose;
  pose.setIdentity();
  if (eef.empty())
    ROS_ERROR_NAMED("move_group_interface", "No end-effector specified");
  else
  {
    robot_state::RobotStatePtr current_state;
    if (impl_->getCurrentState(current_state))
    {
      const robot_model::LinkModel* lm = current_state->getLinkModel(eef);
      if (lm)
        pose = current_state->getGlobalLinkTransform(lm);
    }
  }
  geometry_msgs::PoseStamped pose_msg;
  pose_msg.header.stamp = ros::Time::now();
  pose_msg.header.frame_id = impl_->getRobotModel()->getModelFrame();
  pose_msg.pose = tf2::toMsg(pose);
  return pose_msg;
}

std::vector<double> MoveGroupInterface::getCurrentRPY(const std::string& end_effector_link) const
{
  std::vector<double> result;
  const std::string& eef = end_effector_link.empty() ? getEndEffectorLink() : end_effector_link;
  if (eef.empty())
    ROS_ERROR_NAMED("move_group_interface", "No end-effector specified");
  else
  {
    robot_state::RobotStatePtr current_state;
    if (impl_->getCurrentState(current_state))
    {
      const robot_model::LinkModel* lm = current_state->getLinkModel(eef);
      if (lm)
      {
        result.resize(3);
        geometry_msgs::TransformStamped tfs = tf2::eigenToTransform(current_state->getGlobalLinkTransform(lm));
        double pitch, roll, yaw;
        tf2::getEulerYPR<geometry_msgs::Quaternion>(tfs.transform.rotation, yaw, pitch, roll);
        result[0] = roll;
        result[1] = pitch;
        result[2] = yaw;
      }
    }
  }
  return result;
}

const std::vector<std::string>& MoveGroupInterface::getActiveJoints() const
{
  return impl_->getJointModelGroup()->getActiveJointModelNames();
}

const std::vector<std::string>& MoveGroupInterface::getJoints() const
{
  return impl_->getJointModelGroup()->getJointModelNames();
}

unsigned int MoveGroupInterface::getVariableCount() const
{
  return impl_->getJointModelGroup()->getVariableCount();
}

robot_state::RobotStatePtr MoveGroupInterface::getCurrentState(double wait) const
{
  robot_state::RobotStatePtr current_state;
  impl_->getCurrentState(current_state, wait);
  return current_state;
}

void MoveGroupInterface::rememberJointValues(const std::string& name, const std::vector<double>& values)
{
  remembered_joint_values_[name] = values;
}

void MoveGroupInterface::forgetJointValues(const std::string& name)
{
  remembered_joint_values_.erase(name);
}

void MoveGroupInterface::allowLooking(bool flag)
{
  impl_->allowLooking(flag);
}

void MoveGroupInterface::allowReplanning(bool flag)
{
  impl_->allowReplanning(flag);
}

std::vector<std::string> MoveGroupInterface::getKnownConstraints() const
{
  return impl_->getKnownConstraints();
}

<<<<<<< HEAD
moveit_msgs::msg::Constraints moveit::planning_interface::MoveGroupInterface::getPathConstraints() const
=======
moveit_msgs::Constraints MoveGroupInterface::getPathConstraints() const
>>>>>>> 1a308e47
{
  return impl_->getPathConstraints();
}

bool MoveGroupInterface::setPathConstraints(const std::string& constraint)
{
  return impl_->setPathConstraints(constraint);
}

<<<<<<< HEAD
void moveit::planning_interface::MoveGroupInterface::setPathConstraints(const moveit_msgs::msg::Constraints& constraint)
=======
void MoveGroupInterface::setPathConstraints(const moveit_msgs::Constraints& constraint)
>>>>>>> 1a308e47
{
  impl_->setPathConstraints(constraint);
}

void MoveGroupInterface::clearPathConstraints()
{
  impl_->clearPathConstraints();
}

<<<<<<< HEAD
moveit_msgs::msg::TrajectoryConstraints moveit::planning_interface::MoveGroupInterface::getTrajectoryConstraints() const
=======
moveit_msgs::TrajectoryConstraints MoveGroupInterface::getTrajectoryConstraints() const
>>>>>>> 1a308e47
{
  return impl_->getTrajectoryConstraints();
}

<<<<<<< HEAD
void moveit::planning_interface::MoveGroupInterface::setTrajectoryConstraints(
    const moveit_msgs::msg::TrajectoryConstraints& constraint)
=======
void MoveGroupInterface::setTrajectoryConstraints(const moveit_msgs::TrajectoryConstraints& constraint)
>>>>>>> 1a308e47
{
  impl_->setTrajectoryConstraints(constraint);
}

void MoveGroupInterface::clearTrajectoryConstraints()
{
  impl_->clearTrajectoryConstraints();
}

void MoveGroupInterface::setConstraintsDatabase(const std::string& host, unsigned int port)
{
  impl_->initializeConstraintsStorage(host, port);
}

void MoveGroupInterface::setWorkspace(double minx, double miny, double minz, double maxx, double maxy, double maxz)
{
  impl_->setWorkspace(minx, miny, minz, maxx, maxy, maxz);
}

/** \brief Set time allowed to planner to solve problem before aborting */
void MoveGroupInterface::setPlanningTime(double seconds)
{
  impl_->setPlanningTime(seconds);
}

/** \brief Get time allowed to planner to solve problem before aborting */
double MoveGroupInterface::getPlanningTime() const
{
  return impl_->getPlanningTime();
}

void MoveGroupInterface::setSupportSurfaceName(const std::string& name)
{
  impl_->setSupportSurfaceName(name);
}

const std::string& MoveGroupInterface::getPlanningFrame() const
{
  return impl_->getRobotModel()->getModelFrame();
}

const std::vector<std::string>& MoveGroupInterface::getJointModelGroupNames() const
{
  return impl_->getRobotModel()->getJointModelGroupNames();
}

bool MoveGroupInterface::attachObject(const std::string& object, const std::string& link)
{
  return attachObject(object, link, std::vector<std::string>());
}

bool MoveGroupInterface::attachObject(const std::string& object, const std::string& link,
                                      const std::vector<std::string>& touch_links)
{
  return impl_->attachObject(object, link, touch_links);
}

bool MoveGroupInterface::detachObject(const std::string& name)
{
  return impl_->detachObject(name);
}

<<<<<<< HEAD
void moveit::planning_interface::MoveGroupInterface::constructMotionPlanRequest(
    moveit_msgs::msg::MotionPlanRequest& goal_out)
=======
void MoveGroupInterface::constructMotionPlanRequest(moveit_msgs::MotionPlanRequest& goal_out)
>>>>>>> 1a308e47
{
  impl_->constructMotionPlanRequest(goal_out);
}

}  // namespace planning_interface
}  // namespace moveit<|MERGE_RESOLUTION|>--- conflicted
+++ resolved
@@ -50,18 +50,18 @@
 #include <moveit/trajectory_execution_manager/trajectory_execution_manager.h>
 #include <moveit/common_planning_interface_objects/common_objects.h>
 #include <moveit/robot_state/conversions.h>
-#include <moveit_msgs/PickupAction.h>
-#include <moveit_msgs/ExecuteTrajectoryAction.h>
-#include <moveit_msgs/PlaceAction.h>
-#include <moveit_msgs/ExecuteKnownTrajectory.h>
-#include <moveit_msgs/QueryPlannerInterfaces.h>
-#include <moveit_msgs/GetCartesianPath.h>
-#include <moveit_msgs/GraspPlanning.h>
-#include <moveit_msgs/msg/get_planner_params.hpp>
-#include <moveit_msgs/msg/set_planner_params.hpp>
-
-#include <std_msgs/String.h>
-#include <geometry_msgs/TransformStamped.h>
+#include <moveit_msgs/action/pickup_action.h>
+#include <moveit_msgs/action/execute_trajectory_action.h>
+#include <moveit_msgs/action/place_action.h>
+#include <moveit_msgs/srv/execute_known_trajectory.h>
+#include <moveit_msgs/srv/query_planner_interfaces.h>
+#include <moveit_msgs/srv/get_cartesian_path.h>
+#include <moveit_msgs/srv/grasp_planning.h>
+#include <moveit_msgs/srv/get_planner_params.hpp>
+#include <moveit_msgs/srv/set_planner_params.hpp>
+
+#include <std_msgs/msg/string.h>
+#include <geometry_msgs/msg/transform_stamped.h>
 #include <tf2/utils.h>
 #include <tf2_eigen/tf2_eigen.h>
 #include <tf2_ros/transform_listener.h>
@@ -132,7 +132,7 @@
       end_effector_link_ = joint_model_group_->getLinkModelNames().back();
     pose_reference_frame_ = getRobotModel()->getModelFrame();
 
-    trajectory_event_publisher_ = node_handle_.advertise<std_msgs::String>(
+    trajectory_event_publisher_ = node_handle_.advertise<std_msgs::msg::String>(
         trajectory_execution_manager::TrajectoryExecutionManager::EXECUTION_EVENT_TOPIC, 1, false);
     attached_object_publisher_ = node_handle_.advertise<moveit_msgs::msg::AttachedCollisionObject>(
         planning_scene_monitor::PlanningSceneMonitor::DEFAULT_ATTACHED_COLLISION_OBJECT_TOPIC, 1, false);
@@ -144,16 +144,16 @@
       timeout_for_servers = ros::WallTime();  // wait for ever
     double allotted_time = wait_for_servers.toSec();
 
-    move_action_client_.reset(
-        new actionlib::SimpleActionClient<moveit_msgs::action::MoveGroupAction>(node_handle_, move_group::MOVE_ACTION, false));
+    move_action_client_.reset(new actionlib::SimpleActionClient<moveit_msgs::action::MoveGroupAction>(
+        node_handle_, move_group::MOVE_ACTION, false));
     waitForAction(move_action_client_, move_group::MOVE_ACTION, timeout_for_servers, allotted_time);
 
-    pick_action_client_.reset(
-        new actionlib::SimpleActionClient<moveit_msgs::action::PickupAction>(node_handle_, move_group::PICKUP_ACTION, false));
+    pick_action_client_.reset(new actionlib::SimpleActionClient<moveit_msgs::action::PickupAction>(
+        node_handle_, move_group::PICKUP_ACTION, false));
     waitForAction(pick_action_client_, move_group::PICKUP_ACTION, timeout_for_servers, allotted_time);
 
-    place_action_client_.reset(
-        new actionlib::SimpleActionClient<moveit_msgs::action::PlaceAction>(node_handle_, move_group::PLACE_ACTION, false));
+    place_action_client_.reset(new actionlib::SimpleActionClient<moveit_msgs::action::PlaceAction>(
+        node_handle_, move_group::PLACE_ACTION, false));
     waitForAction(place_action_client_, move_group::PLACE_ACTION, timeout_for_servers, allotted_time);
 
     execute_action_client_.reset(new actionlib::SimpleActionClient<moveit_msgs::action::ExecuteTrajectoryAction>(
@@ -377,7 +377,7 @@
     }
   }
 
-  bool setJointValueTarget(const geometry_msgs::Pose& eef_pose, const std::string& end_effector_link,
+  bool setJointValueTarget(const geometry_msgs::msg::Pose& eef_pose, const std::string& end_effector_link,
                            const std::string& frame, bool approx)
   {
     const std::string& eef = end_effector_link.empty() ? getEndEffectorLink() : end_effector_link;
@@ -463,7 +463,7 @@
     return empty;
   }
 
-  bool setPoseTargets(const std::vector<geometry_msgs::PoseStamped>& poses, const std::string& end_effector_link)
+  bool setPoseTargets(const std::vector<geometry_msgs::msg::PoseStamped>& poses, const std::string& end_effector_link)
   {
     const std::string& eef = end_effector_link.empty() ? end_effector_link_ : end_effector_link;
     if (eef.empty())
@@ -475,8 +475,8 @@
     {
       pose_targets_[eef] = poses;
       // make sure we don't store an actual stamp, since that will become stale can potentially cause tf errors
-      std::vector<geometry_msgs::PoseStamped>& stored_poses = pose_targets_[eef];
-      for (geometry_msgs::PoseStamped& stored_pose : stored_poses)
+      std::vector<geometry_msgs::msg::PoseStamped>& stored_poses = pose_targets_[eef];
+      for (geometry_msgs::msg::PoseStamped& stored_pose : stored_poses)
         stored_pose.header.stamp = ros::Time(0);
     }
     return true;
@@ -488,33 +488,33 @@
     return pose_targets_.find(eef) != pose_targets_.end();
   }
 
-  const geometry_msgs::PoseStamped& getPoseTarget(const std::string& end_effector_link) const
+  const geometry_msgs::msg::PoseStamped& getPoseTarget(const std::string& end_effector_link) const
   {
     const std::string& eef = end_effector_link.empty() ? end_effector_link_ : end_effector_link;
 
     // if multiple pose targets are set, return the first one
-    std::map<std::string, std::vector<geometry_msgs::PoseStamped> >::const_iterator jt = pose_targets_.find(eef);
+    std::map<std::string, std::vector<geometry_msgs::msg::PoseStamped> >::const_iterator jt = pose_targets_.find(eef);
     if (jt != pose_targets_.end())
       if (!jt->second.empty())
         return jt->second.at(0);
 
     // or return an error
-    static const geometry_msgs::PoseStamped UNKNOWN;
+    static const geometry_msgs::msg::PoseStamped UNKNOWN;
     ROS_ERROR_NAMED("move_group_interface", "Pose for end-effector '%s' not known.", eef.c_str());
     return UNKNOWN;
   }
 
-  const std::vector<geometry_msgs::PoseStamped>& getPoseTargets(const std::string& end_effector_link) const
+  const std::vector<geometry_msgs::msg::PoseStamped>& getPoseTargets(const std::string& end_effector_link) const
   {
     const std::string& eef = end_effector_link.empty() ? end_effector_link_ : end_effector_link;
 
-    std::map<std::string, std::vector<geometry_msgs::PoseStamped> >::const_iterator jt = pose_targets_.find(eef);
+    std::map<std::string, std::vector<geometry_msgs::msg::PoseStamped> >::const_iterator jt = pose_targets_.find(eef);
     if (jt != pose_targets_.end())
       if (!jt->second.empty())
         return jt->second;
 
     // or return an error
-    static const std::vector<geometry_msgs::PoseStamped> EMPTY;
+    static const std::vector<geometry_msgs::msg::PoseStamped> EMPTY;
     ROS_ERROR_NAMED("move_group_interface", "Poses for end-effector '%s' are not known.", eef.c_str());
     return EMPTY;
   }
@@ -583,16 +583,11 @@
   }
 
   /** \brief Convert a vector of PoseStamped to a vector of PlaceLocation */
-  std::vector<moveit_msgs::PlaceLocation>
-  posesToPlaceLocations(const std::vector<geometry_msgs::PoseStamped>& poses) const
-  {
-<<<<<<< HEAD
-    std::vector<moveit_msgs::action::PlaceLocation> locations;
-    for (std::size_t i = 0; i < poses.size(); ++i)
-=======
-    std::vector<moveit_msgs::PlaceLocation> locations;
-    for (const geometry_msgs::PoseStamped& pose : poses)
->>>>>>> 1a308e47
+  std::vector<moveit_msgs::msg::PlaceLocation>
+  posesToPlaceLocations(const std::vector<geometry_msgs::msg::PoseStamped>& poses) const
+  {
+    std::vector<moveit_msgs::msg::PlaceLocation> locations;
+    for (const geometry_msgs::msg::PoseStamped& pose : poses)
     {
       moveit_msgs::action::PlaceLocation location;
       location.pre_place_approach.direction.vector.z = -1.0;
@@ -614,12 +609,7 @@
     return locations;
   }
 
-<<<<<<< HEAD
-  MoveItErrorCode place(const std::string& object, const std::vector<moveit_msgs::action::PlaceLocation>& locations,
-                        bool plan_only = false)
-=======
-  MoveItErrorCode place(const moveit_msgs::PlaceGoal& goal)
->>>>>>> 1a308e47
+  MoveItErrorCode place(const moveit_msgs::action::PlaceGoal& goal)
   {
     if (!place_action_client_)
     {
@@ -631,18 +621,6 @@
       ROS_ERROR_STREAM_NAMED("move_group_interface", "Place action server not connected");
       return MoveItErrorCode(moveit_msgs::msg::MoveItErrorCodes::FAILURE);
     }
-<<<<<<< HEAD
-    moveit_msgs::action::PlaceGoal goal;
-    constructGoal(goal, object);
-    goal.place_locations = locations;
-    goal.planning_options.plan_only = plan_only;
-    goal.planning_options.look_around = can_look_;
-    goal.planning_options.replan = can_replan_;
-    goal.planning_options.replan_delay = replan_delay_;
-    goal.planning_options.planning_scene_diff.is_diff = true;
-    goal.planning_options.planning_scene_diff.robot_state.is_diff = true;
-=======
->>>>>>> 1a308e47
 
     place_action_client_->sendGoal(goal);
     ROS_DEBUG_NAMED("move_group_interface", "Sent place goal with %d locations", (int)goal.place_locations.size());
@@ -662,11 +640,7 @@
     }
   }
 
-<<<<<<< HEAD
-  MoveItErrorCode pick(const std::string& object, const std::vector<moveit_msgs::msg::Grasp>& grasps, bool plan_only = false)
-=======
-  MoveItErrorCode pick(const moveit_msgs::PickupGoal& goal)
->>>>>>> 1a308e47
+  MoveItErrorCode pick(const moveit_msgs::action::PickupGoal& goal)
   {
     if (!pick_action_client_)
     {
@@ -678,18 +652,6 @@
       ROS_ERROR_STREAM_NAMED("move_group_interface", "Pick action server not connected");
       return MoveItErrorCode(moveit_msgs::msg::MoveItErrorCodes::FAILURE);
     }
-<<<<<<< HEAD
-    moveit_msgs::action::PickupGoal goal;
-    constructGoal(goal, object);
-    goal.possible_grasps = grasps;
-    goal.planning_options.plan_only = plan_only;
-    goal.planning_options.look_around = can_look_;
-    goal.planning_options.replan = can_replan_;
-    goal.planning_options.replan_delay = replan_delay_;
-    goal.planning_options.planning_scene_diff.is_diff = true;
-    goal.planning_options.planning_scene_diff.robot_state.is_diff = true;
-=======
->>>>>>> 1a308e47
 
     pick_action_client_->sendGoal(goal);
     if (!pick_action_client_->waitForResult())
@@ -715,12 +677,9 @@
       return planGraspsAndPick(moveit_msgs::msg::CollisionObject());
     }
 
-<<<<<<< HEAD
-    std::map<std::string, moveit_msgs::msg::CollisionObject> objects = psi.getObjects(std::vector<std::string>(1, object));
-=======
     PlanningSceneInterface psi;
-    std::map<std::string, moveit_msgs::CollisionObject> objects = psi.getObjects(std::vector<std::string>(1, object));
->>>>>>> 1a308e47
+    std::map<std::string, moveit_msgs::msg::CollisionObject> objects =
+        psi.getObjects(std::vector<std::string>(1, object));
 
     if (objects.empty())
     {
@@ -876,9 +835,10 @@
     }
   }
 
-  double computeCartesianPath(const std::vector<geometry_msgs::Pose>& waypoints, double step, double jump_threshold,
-                              moveit_msgs::msg::RobotTrajectory& msg, const moveit_msgs::msg::Constraints& path_constraints,
-                              bool avoid_collisions, moveit_msgs::msg::MoveItErrorCodes& error_code)
+  double computeCartesianPath(const std::vector<geometry_msgs::msg::Pose>& waypoints, double step,
+                              double jump_threshold, moveit_msgs::msg::RobotTrajectory& msg,
+                              const moveit_msgs::msg::Constraints& path_constraints, bool avoid_collisions,
+                              moveit_msgs::msg::MoveItErrorCodes& error_code)
   {
     moveit_msgs::srv::GetCartesianPath::Request req;
     moveit_msgs::srv::GetCartesianPath::Response res;
@@ -920,7 +880,7 @@
   {
     if (trajectory_event_publisher_)
     {
-      std_msgs::String event;
+      std_msgs::msg::String event;
       event.data = "stop";
       trajectory_event_publisher_.publish(event);
     }
@@ -1040,11 +1000,7 @@
     return replan_delay_;
   }
 
-<<<<<<< HEAD
-  void constructMotionPlanRequest(moveit_msgs::msg::MotionPlanRequest& request)
-=======
-  void constructMotionPlanRequest(moveit_msgs::MotionPlanRequest& request) const
->>>>>>> 1a308e47
+  void constructMotionPlanRequest(moveit_msgs::msg::MotionPlanRequest& request) const
   {
     request.group_name = opt_.group_name_;
     request.num_planning_attempts = num_planning_attempts_;
@@ -1082,13 +1038,8 @@
       {
         for (std::size_t i = 0; i < pose_target.second.size(); ++i)
         {
-<<<<<<< HEAD
           moveit_msgs::msg::Constraints c = kinematic_constraints::constructGoalConstraints(
-              it->first, it->second[i], goal_position_tolerance_, goal_orientation_tolerance_);
-=======
-          moveit_msgs::Constraints c = kinematic_constraints::constructGoalConstraints(
               pose_target.first, pose_target.second[i], goal_position_tolerance_, goal_orientation_tolerance_);
->>>>>>> 1a308e47
           if (active_target_ == ORIENTATION)
             c.position_constraints.clear();
           if (active_target_ == POSITION)
@@ -1106,21 +1057,14 @@
       request.trajectory_constraints = *trajectory_constraints_;
   }
 
-<<<<<<< HEAD
-  void constructGoal(moveit_msgs::action::MoveGroupGoal& goal)
-=======
-  void constructGoal(moveit_msgs::MoveGroupGoal& goal) const
->>>>>>> 1a308e47
+  void constructGoal(moveit_msgs::action::MoveGroupGoal& goal) const
   {
     constructMotionPlanRequest(goal.request);
   }
 
-<<<<<<< HEAD
-  void constructGoal(moveit_msgs::action::PickupGoal& goal_out, const std::string& object)
-=======
-  moveit_msgs::PickupGoal constructPickupGoal(const std::string& object, std::vector<moveit_msgs::Grasp>&& grasps,
-                                              bool plan_only = false) const
->>>>>>> 1a308e47
+  moveit_msgs::action::PickupGoal constructPickupGoal(const std::string& object,
+                                                      std::vector<moveit_msgs::msg::Grasp>&& grasps,
+                                                      bool plan_only = false) const
   {
     moveit_msgs::action::PickupGoal goal;
     goal.target_name = object;
@@ -1146,18 +1090,11 @@
     return goal;
   }
 
-<<<<<<< HEAD
-  void constructGoal(moveit_msgs::action::PlaceGoal& goal_out, const std::string& object)
+  moveit_msgs::action::PlaceGoal constructPlaceGoal(const std::string& object,
+                                                    std::vector<moveit_msgs::msg::PlaceLocation>&& locations,
+                                                    bool plan_only = false) const
   {
     moveit_msgs::action::PlaceGoal goal;
-    goal.attached_object_name = object;
-=======
-  moveit_msgs::PlaceGoal constructPlaceGoal(const std::string& object,
-                                            std::vector<moveit_msgs::PlaceLocation>&& locations,
-                                            bool plan_only = false) const
-  {
-    moveit_msgs::PlaceGoal goal;
->>>>>>> 1a308e47
     goal.group_name = opt_.group_name_;
     goal.attached_object_name = object;
     goal.support_surface_name = support_surface_;
@@ -1320,7 +1257,7 @@
 
   // pose goal;
   // for each link we have a set of possible goal locations;
-  std::map<std::string, std::vector<geometry_msgs::PoseStamped> > pose_targets_;
+  std::map<std::string, std::vector<geometry_msgs::msg::PoseStamped> > pose_targets_;
 
   // common properties for goals
   ActiveTargetType active_target_;
@@ -1416,12 +1353,7 @@
   return impl_->getOptions().node_handle_;
 }
 
-<<<<<<< HEAD
-bool moveit::planning_interface::MoveGroupInterface::getInterfaceDescription(
-    moveit_msgs::msg::PlannerInterfaceDescription& desc)
-=======
-bool MoveGroupInterface::getInterfaceDescription(moveit_msgs::PlannerInterfaceDescription& desc) const
->>>>>>> 1a308e47
+bool MoveGroupInterface::getInterfaceDescription(moveit_msgs::msg::PlannerInterfaceDescription& desc) const
 {
   return impl_->getInterfaceDescription(desc);
 }
@@ -1473,12 +1405,7 @@
   return impl_->move(false);
 }
 
-<<<<<<< HEAD
-actionlib::SimpleActionClient<moveit_msgs::action::MoveGroupAction>&
-moveit::planning_interface::MoveGroupInterface::getMoveGroupClient() const
-=======
-actionlib::SimpleActionClient<moveit_msgs::MoveGroupAction>& MoveGroupInterface::getMoveGroupClient() const
->>>>>>> 1a308e47
+actionlib::SimpleActionClient<moveit_msgs::action::MoveGroupAction>& MoveGroupInterface::getMoveGroupClient() const
 {
   return impl_->getMoveGroupClient();
 }
@@ -1503,107 +1430,58 @@
   return impl_->plan(plan);
 }
 
-moveit_msgs::PickupGoal MoveGroupInterface::constructPickupGoal(const std::string& object,
-                                                                std::vector<moveit_msgs::Grasp> grasps,
-                                                                bool plan_only = false) const
-{
-<<<<<<< HEAD
-  return impl_->pick(object, std::vector<moveit_msgs::msg::Grasp>(), plan_only);
-}
-
-moveit::planning_interface::MoveItErrorCode moveit::planning_interface::MoveGroupInterface::pick(
-    const std::string& object, const moveit_msgs::msg::Grasp& grasp, bool plan_only)
-{
-  return impl_->pick(object, std::vector<moveit_msgs::msg::Grasp>(1, grasp), plan_only);
-}
-
-moveit::planning_interface::MoveItErrorCode moveit::planning_interface::MoveGroupInterface::pick(
-    const std::string& object, const std::vector<moveit_msgs::msg::Grasp>& grasps, bool plan_only)
-=======
+moveit_msgs::action::PickupGoal MoveGroupInterface::constructPickupGoal(const std::string& object,
+                                                                        std::vector<moveit_msgs::msg::Grasp> grasps,
+                                                                        bool plan_only = false) const
+{
   return impl_->constructPickupGoal(object, std::move(grasps), plan_only);
 }
 
-moveit_msgs::PlaceGoal MoveGroupInterface::constructPlaceGoal(const std::string& object,
-                                                              std::vector<moveit_msgs::PlaceLocation> locations,
-                                                              bool plan_only = false) const
+moveit_msgs::action::PlaceGoal MoveGroupInterface::constructPlaceGoal(
+    const std::string& object, std::vector<moveit_msgs::msg::PlaceLocation> locations, bool plan_only = false) const
 {
   return impl_->constructPlaceGoal(object, std::move(locations), plan_only);
 }
 
-std::vector<moveit_msgs::PlaceLocation>
-MoveGroupInterface::posesToPlaceLocations(const std::vector<geometry_msgs::PoseStamped>& poses) const
->>>>>>> 1a308e47
+std::vector<moveit_msgs::msg::PlaceLocation>
+MoveGroupInterface::posesToPlaceLocations(const std::vector<geometry_msgs::msg::PoseStamped>& poses) const
 {
   return impl_->posesToPlaceLocations(poses);
 }
 
-MoveItErrorCode MoveGroupInterface::pick(const moveit_msgs::PickupGoal& goal)
+MoveItErrorCode MoveGroupInterface::pick(const moveit_msgs::action::PickupGoal& goal)
 {
   return impl_->pick(goal);
 }
 
-<<<<<<< HEAD
-moveit::planning_interface::MoveItErrorCode moveit::planning_interface::MoveGroupInterface::planGraspsAndPick(
-    const moveit_msgs::msg::CollisionObject& object, bool plan_only)
-=======
 MoveItErrorCode MoveGroupInterface::planGraspsAndPick(const std::string& object, bool plan_only)
->>>>>>> 1a308e47
 {
   return impl_->planGraspsAndPick(object, plan_only);
 }
 
-MoveItErrorCode MoveGroupInterface::planGraspsAndPick(const moveit_msgs::CollisionObject& object, bool plan_only)
-{
-<<<<<<< HEAD
-  return impl_->place(object, std::vector<moveit_msgs::action::PlaceLocation>(), plan_only);
-}
-
-moveit::planning_interface::MoveItErrorCode moveit::planning_interface::MoveGroupInterface::place(
-    const std::string& object, const std::vector<moveit_msgs::action::PlaceLocation>& locations, bool plan_only)
-{
-  return impl_->place(object, locations, plan_only);
-}
-
-moveit::planning_interface::MoveItErrorCode moveit::planning_interface::MoveGroupInterface::place(
-    const std::string& object, const std::vector<geometry_msgs::PoseStamped>& poses, bool plan_only)
-{
-  return impl_->place(object, poses, plan_only);
-=======
+MoveItErrorCode MoveGroupInterface::planGraspsAndPick(const moveit_msgs::msg::CollisionObject& object, bool plan_only)
+{
   return impl_->planGraspsAndPick(object, plan_only);
->>>>>>> 1a308e47
-}
-
-MoveItErrorCode MoveGroupInterface::place(const moveit_msgs::PlaceGoal& goal)
+}
+
+MoveItErrorCode MoveGroupInterface::place(const moveit_msgs::action::PlaceGoal& goal)
 {
   return impl_->place(goal);
 }
 
-<<<<<<< HEAD
-double moveit::planning_interface::MoveGroupInterface::computeCartesianPath(
-    const std::vector<geometry_msgs::Pose>& waypoints, double eef_step, double jump_threshold,
-    moveit_msgs::msg::RobotTrajectory& trajectory, bool avoid_collisions, moveit_msgs::msg::MoveItErrorCodes* error_code)
-=======
-double MoveGroupInterface::computeCartesianPath(const std::vector<geometry_msgs::Pose>& waypoints, double eef_step,
-                                                double jump_threshold, moveit_msgs::RobotTrajectory& trajectory,
-                                                bool avoid_collisions, moveit_msgs::MoveItErrorCodes* error_code)
->>>>>>> 1a308e47
+double MoveGroupInterface::computeCartesianPath(const std::vector<geometry_msgs::msg::Pose>& waypoints, double eef_step,
+                                                double jump_threshold, moveit_msgs::msg::RobotTrajectory& trajectory,
+                                                bool avoid_collisions, moveit_msgs::msg::MoveItErrorCodes* error_code)
 {
   moveit_msgs::msg::Constraints path_constraints_tmp;
   return computeCartesianPath(waypoints, eef_step, jump_threshold, trajectory, path_constraints_tmp, avoid_collisions,
                               error_code);
 }
 
-<<<<<<< HEAD
-double moveit::planning_interface::MoveGroupInterface::computeCartesianPath(
-    const std::vector<geometry_msgs::Pose>& waypoints, double eef_step, double jump_threshold,
-    moveit_msgs::msg::RobotTrajectory& trajectory, const moveit_msgs::msg::Constraints& path_constraints, bool avoid_collisions,
-    moveit_msgs::msg::MoveItErrorCodes* error_code)
-=======
-double MoveGroupInterface::computeCartesianPath(const std::vector<geometry_msgs::Pose>& waypoints, double eef_step,
-                                                double jump_threshold, moveit_msgs::RobotTrajectory& trajectory,
-                                                const moveit_msgs::Constraints& path_constraints, bool avoid_collisions,
-                                                moveit_msgs::MoveItErrorCodes* error_code)
->>>>>>> 1a308e47
+double MoveGroupInterface::computeCartesianPath(const std::vector<geometry_msgs::msg::Pose>& waypoints, double eef_step,
+                                                double jump_threshold, moveit_msgs::msg::RobotTrajectory& trajectory,
+                                                const moveit_msgs::msg::Constraints& path_constraints,
+                                                bool avoid_collisions, moveit_msgs::msg::MoveItErrorCodes* error_code)
 {
   if (error_code)
   {
@@ -1623,11 +1501,7 @@
   impl_->stop();
 }
 
-<<<<<<< HEAD
-void moveit::planning_interface::MoveGroupInterface::setStartState(const moveit_msgs::msg::RobotState& start_state)
-=======
-void MoveGroupInterface::setStartState(const moveit_msgs::RobotState& start_state)
->>>>>>> 1a308e47
+void MoveGroupInterface::setStartState(const moveit_msgs::msg::RobotState& start_state)
 {
   robot_state::RobotStatePtr rs;
   impl_->getCurrentState(rs);
@@ -1778,17 +1652,18 @@
   return false;
 }
 
-bool MoveGroupInterface::setJointValueTarget(const sensor_msgs::JointState& state)
+bool MoveGroupInterface::setJointValueTarget(const sensor_msgs::msg::JointState& state)
 {
   return setJointValueTarget(state.name, state.position);
 }
 
-bool MoveGroupInterface::setJointValueTarget(const geometry_msgs::Pose& eef_pose, const std::string& end_effector_link)
+bool MoveGroupInterface::setJointValueTarget(const geometry_msgs::msg::Pose& eef_pose,
+                                             const std::string& end_effector_link)
 {
   return impl_->setJointValueTarget(eef_pose, end_effector_link, "", false);
 }
 
-bool MoveGroupInterface::setJointValueTarget(const geometry_msgs::PoseStamped& eef_pose,
+bool MoveGroupInterface::setJointValueTarget(const geometry_msgs::msg::PoseStamped& eef_pose,
                                              const std::string& end_effector_link)
 {
   return impl_->setJointValueTarget(eef_pose.pose, end_effector_link, eef_pose.header.frame_id, false);
@@ -1796,17 +1671,17 @@
 
 bool MoveGroupInterface::setJointValueTarget(const Eigen::Isometry3d& eef_pose, const std::string& end_effector_link)
 {
-  geometry_msgs::Pose msg = tf2::toMsg(eef_pose);
+  geometry_msgs::msg::Pose msg = tf2::toMsg(eef_pose);
   return setJointValueTarget(msg, end_effector_link);
 }
 
-bool MoveGroupInterface::setApproximateJointValueTarget(const geometry_msgs::Pose& eef_pose,
+bool MoveGroupInterface::setApproximateJointValueTarget(const geometry_msgs::msg::Pose& eef_pose,
                                                         const std::string& end_effector_link)
 {
   return impl_->setJointValueTarget(eef_pose, end_effector_link, "", true);
 }
 
-bool MoveGroupInterface::setApproximateJointValueTarget(const geometry_msgs::PoseStamped& eef_pose,
+bool MoveGroupInterface::setApproximateJointValueTarget(const geometry_msgs::msg::PoseStamped& eef_pose,
                                                         const std::string& end_effector_link)
 {
   return impl_->setJointValueTarget(eef_pose.pose, end_effector_link, eef_pose.header.frame_id, true);
@@ -1815,7 +1690,7 @@
 bool MoveGroupInterface::setApproximateJointValueTarget(const Eigen::Isometry3d& eef_pose,
                                                         const std::string& end_effector_link)
 {
-  geometry_msgs::Pose msg = tf2::toMsg(eef_pose);
+  geometry_msgs::msg::Pose msg = tf2::toMsg(eef_pose);
   return setApproximateJointValueTarget(msg, end_effector_link);
 }
 
@@ -1868,31 +1743,32 @@
 
 bool MoveGroupInterface::setPoseTarget(const Eigen::Isometry3d& pose, const std::string& end_effector_link)
 {
-  std::vector<geometry_msgs::PoseStamped> pose_msg(1);
+  std::vector<geometry_msgs::msg::PoseStamped> pose_msg(1);
   pose_msg[0].pose = tf2::toMsg(pose);
   pose_msg[0].header.frame_id = getPoseReferenceFrame();
   pose_msg[0].header.stamp = ros::Time::now();
   return setPoseTargets(pose_msg, end_effector_link);
 }
 
-bool MoveGroupInterface::setPoseTarget(const geometry_msgs::Pose& target, const std::string& end_effector_link)
-{
-  std::vector<geometry_msgs::PoseStamped> pose_msg(1);
+bool MoveGroupInterface::setPoseTarget(const geometry_msgs::msg::Pose& target, const std::string& end_effector_link)
+{
+  std::vector<geometry_msgs::msg::PoseStamped> pose_msg(1);
   pose_msg[0].pose = target;
   pose_msg[0].header.frame_id = getPoseReferenceFrame();
   pose_msg[0].header.stamp = ros::Time::now();
   return setPoseTargets(pose_msg, end_effector_link);
 }
 
-bool MoveGroupInterface::setPoseTarget(const geometry_msgs::PoseStamped& target, const std::string& end_effector_link)
-{
-  std::vector<geometry_msgs::PoseStamped> targets(1, target);
+bool MoveGroupInterface::setPoseTarget(const geometry_msgs::msg::PoseStamped& target,
+                                       const std::string& end_effector_link)
+{
+  std::vector<geometry_msgs::msg::PoseStamped> targets(1, target);
   return setPoseTargets(targets, end_effector_link);
 }
 
 bool MoveGroupInterface::setPoseTargets(const EigenSTL::vector_Isometry3d& target, const std::string& end_effector_link)
 {
-  std::vector<geometry_msgs::PoseStamped> pose_out(target.size());
+  std::vector<geometry_msgs::msg::PoseStamped> pose_out(target.size());
   ros::Time tm = ros::Time::now();
   const std::string& frame_id = getPoseReferenceFrame();
   for (std::size_t i = 0; i < target.size(); ++i)
@@ -1904,10 +1780,10 @@
   return setPoseTargets(pose_out, end_effector_link);
 }
 
-bool MoveGroupInterface::setPoseTargets(const std::vector<geometry_msgs::Pose>& target,
+bool MoveGroupInterface::setPoseTargets(const std::vector<geometry_msgs::msg::Pose>& target,
                                         const std::string& end_effector_link)
 {
-  std::vector<geometry_msgs::PoseStamped> target_stamped(target.size());
+  std::vector<geometry_msgs::msg::PoseStamped> target_stamped(target.size());
   ros::Time tm = ros::Time::now();
   const std::string& frame_id = getPoseReferenceFrame();
   for (std::size_t i = 0; i < target.size(); ++i)
@@ -1919,7 +1795,7 @@
   return setPoseTargets(target_stamped, end_effector_link);
 }
 
-bool MoveGroupInterface::setPoseTargets(const std::vector<geometry_msgs::PoseStamped>& target,
+bool MoveGroupInterface::setPoseTargets(const std::vector<geometry_msgs::msg::PoseStamped>& target,
                                         const std::string& end_effector_link)
 {
   if (target.empty())
@@ -1934,12 +1810,12 @@
   }
 }
 
-const geometry_msgs::PoseStamped& MoveGroupInterface::getPoseTarget(const std::string& end_effector_link) const
+const geometry_msgs::msg::PoseStamped& MoveGroupInterface::getPoseTarget(const std::string& end_effector_link) const
 {
   return impl_->getPoseTarget(end_effector_link);
 }
 
-const std::vector<geometry_msgs::PoseStamped>&
+const std::vector<geometry_msgs::msg::PoseStamped>&
 MoveGroupInterface::getPoseTargets(const std::string& end_effector_link) const
 {
   return impl_->getPoseTargets(end_effector_link);
@@ -1948,11 +1824,11 @@
 namespace
 {
 inline void transformPose(const tf2_ros::Buffer& tf_buffer, const std::string& desired_frame,
-                          geometry_msgs::PoseStamped& target)
+                          geometry_msgs::msg::PoseStamped& target)
 {
   if (desired_frame != target.header.frame_id)
   {
-    geometry_msgs::PoseStamped target_in(target);
+    geometry_msgs::msg::PoseStamped target_in(target);
     tf_buffer.transform(target_in, target, desired_frame);
     // we leave the stamp to ros::Time(0) on purpose
     target.header.stamp = ros::Time(0);
@@ -1962,7 +1838,7 @@
 
 bool MoveGroupInterface::setPositionTarget(double x, double y, double z, const std::string& end_effector_link)
 {
-  geometry_msgs::PoseStamped target;
+  geometry_msgs::msg::PoseStamped target;
   if (impl_->hasPoseTarget(end_effector_link))
   {
     target = getPoseTarget(end_effector_link);
@@ -1987,7 +1863,7 @@
 
 bool MoveGroupInterface::setRPYTarget(double r, double p, double y, const std::string& end_effector_link)
 {
-  geometry_msgs::PoseStamped target;
+  geometry_msgs::msg::PoseStamped target;
   if (impl_->hasPoseTarget(end_effector_link))
   {
     target = getPoseTarget(end_effector_link);
@@ -2011,7 +1887,7 @@
 bool MoveGroupInterface::setOrientationTarget(double x, double y, double z, double w,
                                               const std::string& end_effector_link)
 {
-  geometry_msgs::PoseStamped target;
+  geometry_msgs::msg::PoseStamped target;
   if (impl_->hasPoseTarget(end_effector_link))
   {
     target = getPoseTarget(end_effector_link);
@@ -2107,7 +1983,7 @@
   return r;
 }
 
-geometry_msgs::PoseStamped MoveGroupInterface::getRandomPose(const std::string& end_effector_link) const
+geometry_msgs::msg::PoseStamped MoveGroupInterface::getRandomPose(const std::string& end_effector_link) const
 {
   const std::string& eef = end_effector_link.empty() ? getEndEffectorLink() : end_effector_link;
   Eigen::Isometry3d pose;
@@ -2125,14 +2001,14 @@
         pose = current_state->getGlobalLinkTransform(lm);
     }
   }
-  geometry_msgs::PoseStamped pose_msg;
+  geometry_msgs::msg::PoseStamped pose_msg;
   pose_msg.header.stamp = ros::Time::now();
   pose_msg.header.frame_id = impl_->getRobotModel()->getModelFrame();
   pose_msg.pose = tf2::toMsg(pose);
   return pose_msg;
 }
 
-geometry_msgs::PoseStamped MoveGroupInterface::getCurrentPose(const std::string& end_effector_link) const
+geometry_msgs::msg::PoseStamped MoveGroupInterface::getCurrentPose(const std::string& end_effector_link) const
 {
   const std::string& eef = end_effector_link.empty() ? getEndEffectorLink() : end_effector_link;
   Eigen::Isometry3d pose;
@@ -2149,7 +2025,7 @@
         pose = current_state->getGlobalLinkTransform(lm);
     }
   }
-  geometry_msgs::PoseStamped pose_msg;
+  geometry_msgs::msg::PoseStamped pose_msg;
   pose_msg.header.stamp = ros::Time::now();
   pose_msg.header.frame_id = impl_->getRobotModel()->getModelFrame();
   pose_msg.pose = tf2::toMsg(pose);
@@ -2230,11 +2106,7 @@
   return impl_->getKnownConstraints();
 }
 
-<<<<<<< HEAD
-moveit_msgs::msg::Constraints moveit::planning_interface::MoveGroupInterface::getPathConstraints() const
-=======
-moveit_msgs::Constraints MoveGroupInterface::getPathConstraints() const
->>>>>>> 1a308e47
+moveit_msgs::msg::Constraints MoveGroupInterface::getPathConstraints() const
 {
   return impl_->getPathConstraints();
 }
@@ -2244,11 +2116,7 @@
   return impl_->setPathConstraints(constraint);
 }
 
-<<<<<<< HEAD
-void moveit::planning_interface::MoveGroupInterface::setPathConstraints(const moveit_msgs::msg::Constraints& constraint)
-=======
-void MoveGroupInterface::setPathConstraints(const moveit_msgs::Constraints& constraint)
->>>>>>> 1a308e47
+void MoveGroupInterface::setPathConstraints(const moveit_msgs::msg::Constraints& constraint)
 {
   impl_->setPathConstraints(constraint);
 }
@@ -2258,21 +2126,12 @@
   impl_->clearPathConstraints();
 }
 
-<<<<<<< HEAD
-moveit_msgs::msg::TrajectoryConstraints moveit::planning_interface::MoveGroupInterface::getTrajectoryConstraints() const
-=======
-moveit_msgs::TrajectoryConstraints MoveGroupInterface::getTrajectoryConstraints() const
->>>>>>> 1a308e47
+moveit_msgs::msg::TrajectoryConstraints MoveGroupInterface::getTrajectoryConstraints() const
 {
   return impl_->getTrajectoryConstraints();
 }
 
-<<<<<<< HEAD
-void moveit::planning_interface::MoveGroupInterface::setTrajectoryConstraints(
-    const moveit_msgs::msg::TrajectoryConstraints& constraint)
-=======
-void MoveGroupInterface::setTrajectoryConstraints(const moveit_msgs::TrajectoryConstraints& constraint)
->>>>>>> 1a308e47
+void MoveGroupInterface::setTrajectoryConstraints(const moveit_msgs::msg::TrajectoryConstraints& constraint)
 {
   impl_->setTrajectoryConstraints(constraint);
 }
@@ -2335,12 +2194,7 @@
   return impl_->detachObject(name);
 }
 
-<<<<<<< HEAD
-void moveit::planning_interface::MoveGroupInterface::constructMotionPlanRequest(
-    moveit_msgs::msg::MotionPlanRequest& goal_out)
-=======
-void MoveGroupInterface::constructMotionPlanRequest(moveit_msgs::MotionPlanRequest& goal_out)
->>>>>>> 1a308e47
+void MoveGroupInterface::constructMotionPlanRequest(moveit_msgs::msg::MotionPlanRequest& goal_out)
 {
   impl_->constructMotionPlanRequest(goal_out);
 }

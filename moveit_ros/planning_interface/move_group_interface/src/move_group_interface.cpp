--- conflicted
+++ resolved
@@ -618,7 +618,6 @@
   }
 
   /** \brief Convert a vector of PoseStamped to a vector of PlaceLocation */
-<<<<<<< HEAD
   //  std::vector<moveit_msgs::msg::PlaceLocation>
   //  posesToPlaceLocations(const std::vector<geometry_msgs::msg::PoseStamped>& poses) const
   //  {
@@ -645,12 +644,12 @@
   //    return locations;
   //  }
 
-  //  MoveItErrorCode place(const moveit_msgs::action::Place::Goal& goal)
+  //  moveit::core::MoveItErrorCode place(const moveit_msgs::action::Place::Goal& goal)
   //  {
   //    if (!place_action_client_ || !place_action_client_->action_server_is_ready())
   //    {
   //      RCLCPP_ERROR_STREAM(LOGGER, "Place action client not found/not ready");
-  //      return MoveItErrorCode(moveit_msgs::msg::MoveItErrorCodes::FAILURE);
+  //      return moveit::core::MoveItErrorCode::FAILURE;
   //    }
   //
   //    int64_t timeout = 3.0;
@@ -659,17 +658,17 @@
   //      rclcpp::FutureReturnCode::SUCCESS)
   //    {
   //      RCLCPP_ERROR_STREAM(LOGGER, "Place action timeout reached");
-  //      return MoveItErrorCode(moveit_msgs::msg::MoveItErrorCodes::FAILURE);
+  //      return moveit::core::MoveItErrorCode::FAILURE;
   //    }
-  //    return MoveItErrorCode(moveit_msgs::msg::MoveItErrorCodes::SUCCESS);
+  //    return moveit::core::MoveItErrorCode::SUCCESS;
   //  }
 
-  //  MoveItErrorCode pick(const moveit_msgs::action::Pickup::Goal& goal)
+  //  moveit::core::MoveItErrorCode pick(const moveit_msgs::action::Pickup::Goal& goal)
   //  {
   //    if (!pick_action_client_ || !pick_action_client_->action_server_is_ready())
   //    {
   //      RCLCPP_ERROR_STREAM(LOGGER, "Pick action client not found/not ready");
-  //      return MoveItErrorCode(moveit_msgs::msg::MoveItErrorCodes::FAILURE);
+  //      return moveit::core::MoveItErrorCode::FAILURE;
   //    }
   //
   //    int64_t timeout = 3.0;
@@ -678,12 +677,12 @@
   //      rclcpp::FutureReturnCode::SUCCESS)
   //    {
   //      RCLCPP_ERROR_STREAM(LOGGER, "Pick action timeout reached");
-  //      return MoveItErrorCode(moveit_msgs::msg::MoveItErrorCodes::FAILURE);
+  //      return moveit::core::MoveItErrorCode::FAILURE;
   //    }
-  //    return MoveItErrorCode(moveit_msgs::msg::MoveItErrorCodes::SUCCESS);
+  //    return moveit::core::MoveItErrorCode::SUCCESS;
   //  }
 
-  //  MoveItErrorCode planGraspsAndPick(const std::string& object, bool plan_only = false)
+  //  moveit::core::MoveItErrorCode planGraspsAndPick(const std::string& object, bool plan_only = false)
   //  {
   //    if (object.empty())
   //    {
@@ -698,13 +697,13 @@
   //    {
   //      RCLCPP_ERROR_STREAM(LOGGER, "Asked for grasps for the object '"
   //                                                         << object << "', but the object could not be found");
-  //      return MoveItErrorCode(moveit_msgs::msg::MoveItErrorCodes::INVALID_OBJECT_NAME);
+  //      return moveit::core::MoveItErrorCode::INVALID_OBJECT_NAME;
   //    }
   //
   //    return planGraspsAndPick(objects[object], plan_only);
   //  }
 
-  //  MoveItErrorCode planGraspsAndPick(const moveit_msgs::msg::CollisionObject& object, bool plan_only = false)
+  //  moveit::core::MoveItErrorCode planGraspsAndPick(const moveit_msgs::msg::CollisionObject& object, bool plan_only = false)
   //  {
   //    if (!plan_grasps_service_)
   //    {
@@ -712,7 +711,7 @@
   //                                                         << GRASP_PLANNING_SERVICE_NAME
   //                                                         << "' is not available."
   //                                                            " This has to be implemented and started separately.");
-  //      return MoveItErrorCode(moveit_msgs::msg::MoveItErrorCodes::FAILURE);
+  //      return moveit::core::MoveItErrorCode::FAILURE;
   //    }
   //
   //    auto request = std::make_shared<moveit_msgs::srv::GraspPlanning::Request>();
@@ -729,171 +728,23 @@
   //          rclcpp::FutureReturnCode::SUCCESS)
   //    {
   //      RCLCPP_ERROR(LOGGER, "Grasp planning failed. Unable to pick.");
-  //      return MoveItErrorCode(moveit_msgs::msg::MoveItErrorCodes::FAILURE);
+  //      return moveit::core::MoveItErrorCode::FAILURE;
   //    }
   //    response = res.get();
   //    if (response->error_code.val != moveit_msgs::msg::MoveItErrorCodes::SUCCESS)
   //    {
   //      RCLCPP_ERROR(LOGGER, "Grasp planning failed. Unable to pick.");
-  //      return MoveItErrorCode(moveit_msgs::msg::MoveItErrorCodes::FAILURE);
+  //      return moveit::core::MoveItErrorCode::FAILURE;
   //    }
   //    return pick(constructPickupGoal(object.id, std::move(response->grasps), plan_only));
   //  }
-=======
-  std::vector<moveit_msgs::PlaceLocation>
-  posesToPlaceLocations(const std::vector<geometry_msgs::PoseStamped>& poses) const
-  {
-    std::vector<moveit_msgs::PlaceLocation> locations;
-    for (const geometry_msgs::PoseStamped& pose : poses)
-    {
-      moveit_msgs::PlaceLocation location;
-      location.pre_place_approach.direction.vector.z = -1.0;
-      location.post_place_retreat.direction.vector.x = -1.0;
-      location.pre_place_approach.direction.header.frame_id = getRobotModel()->getModelFrame();
-      location.post_place_retreat.direction.header.frame_id = end_effector_link_;
-
-      location.pre_place_approach.min_distance = 0.1;
-      location.pre_place_approach.desired_distance = 0.2;
-      location.post_place_retreat.min_distance = 0.0;
-      location.post_place_retreat.desired_distance = 0.2;
-      // location.post_place_posture is filled by the pick&place lib with the getDetachPosture from the AttachedBody
-
-      location.place_pose = pose;
-      locations.push_back(location);
-    }
-    ROS_DEBUG_NAMED(LOGNAME, "Move group interface has %u place locations", (unsigned int)locations.size());
-    return locations;
-  }
-
-  moveit::core::MoveItErrorCode place(const moveit_msgs::PlaceGoal& goal)
-  {
-    if (!place_action_client_)
-    {
-      ROS_ERROR_STREAM_NAMED(LOGNAME, "place action client not found");
+
+  moveit::core::MoveItErrorCode plan(Plan& plan)
+  {
+    if (!move_action_client_ || !move_action_client_->action_server_is_ready())
+    {
+      RCLCPP_INFO_STREAM(LOGGER, "MoveGroup action client/server not ready");
       return moveit::core::MoveItErrorCode::FAILURE;
-    }
-    if (!place_action_client_->isServerConnected())
-    {
-      ROS_WARN_STREAM_NAMED(LOGNAME, "place action server not connected");
-      return moveit::core::MoveItErrorCode::COMMUNICATION_FAILURE;
-    }
-
-    place_action_client_->sendGoal(goal);
-    ROS_DEBUG_NAMED(LOGNAME, "Sent place goal with %d locations", (int)goal.place_locations.size());
-    if (!place_action_client_->waitForResult())
-    {
-      ROS_INFO_STREAM_NAMED(LOGNAME, "Place action returned early");
-    }
-    if (place_action_client_->getState() == actionlib::SimpleClientGoalState::SUCCEEDED)
-    {
-      return place_action_client_->getResult()->error_code;
-    }
-    else
-    {
-      ROS_WARN_STREAM_NAMED(LOGNAME, "Fail: " << place_action_client_->getState().toString() << ": "
-                                              << place_action_client_->getState().getText());
-      return place_action_client_->getResult()->error_code;
-    }
-  }
-
-  moveit::core::MoveItErrorCode pick(const moveit_msgs::PickupGoal& goal)
-  {
-    if (!pick_action_client_)
-    {
-      ROS_ERROR_STREAM_NAMED(LOGNAME, "pick action client not found");
-      return moveit::core::MoveItErrorCode::FAILURE;
-    }
-    if (!pick_action_client_->isServerConnected())
-    {
-      ROS_WARN_STREAM_NAMED(LOGNAME, "pick action server not connected");
-      return moveit::core::MoveItErrorCode::COMMUNICATION_FAILURE;
-    }
-
-    pick_action_client_->sendGoal(goal);
-    if (!pick_action_client_->waitForResult())
-    {
-      ROS_INFO_STREAM_NAMED(LOGNAME, "Pickup action returned early");
-    }
-    if (pick_action_client_->getState() == actionlib::SimpleClientGoalState::SUCCEEDED)
-    {
-      return pick_action_client_->getResult()->error_code;
-    }
-    else
-    {
-      ROS_WARN_STREAM_NAMED(LOGNAME, "Fail: " << pick_action_client_->getState().toString() << ": "
-                                              << pick_action_client_->getState().getText());
-      return pick_action_client_->getResult()->error_code;
-    }
-  }
-
-  moveit::core::MoveItErrorCode planGraspsAndPick(const std::string& object, bool plan_only = false)
-  {
-    if (object.empty())
-    {
-      return planGraspsAndPick(moveit_msgs::CollisionObject());
-    }
-
-    PlanningSceneInterface psi;
-    std::map<std::string, moveit_msgs::CollisionObject> objects = psi.getObjects(std::vector<std::string>(1, object));
-
-    if (objects.empty())
-    {
-      ROS_ERROR_STREAM_NAMED(LOGNAME,
-                             "Asked for grasps for the object '" << object << "', but the object could not be found");
-      return moveit::core::MoveItErrorCode::INVALID_OBJECT_NAME;
-    }
-
-    return planGraspsAndPick(objects[object], plan_only);
-  }
-
-  moveit::core::MoveItErrorCode planGraspsAndPick(const moveit_msgs::CollisionObject& object, bool plan_only = false)
-  {
-    if (!plan_grasps_service_.exists())
-    {
-      ROS_ERROR_STREAM_NAMED(LOGNAME, "Grasp planning service '"
-                                          << GRASP_PLANNING_SERVICE_NAME
-                                          << "' is not available."
-                                             " This has to be implemented and started separately.");
-      return moveit::core::MoveItErrorCode::COMMUNICATION_FAILURE;
-    }
-
-    moveit_msgs::GraspPlanning::Request request;
-    moveit_msgs::GraspPlanning::Response response;
-
-    request.group_name = opt_.group_name_;
-    request.target = object;
-    request.support_surfaces.push_back(support_surface_);
-
-    ROS_DEBUG_NAMED(LOGNAME, "Calling grasp planner...");
-    if (!plan_grasps_service_.call(request, response) ||
-        response.error_code.val != moveit_msgs::MoveItErrorCodes::SUCCESS)
-    {
-      ROS_ERROR_NAMED(LOGNAME, "Grasp planning failed. Unable to pick.");
-      return moveit::core::MoveItErrorCode::FAILURE;
-    }
-
-    return pick(constructPickupGoal(object.id, std::move(response.grasps), plan_only));
-  }
->>>>>>> 424a5b7b
-
-  moveit::core::MoveItErrorCode plan(Plan& plan)
-  {
-<<<<<<< HEAD
-    if (!move_action_client_ || !move_action_client_->action_server_is_ready())
-    {
-      RCLCPP_INFO_STREAM(LOGGER, "MoveGroup action client/server not ready");
-      return MoveItErrorCode(moveit_msgs::msg::MoveItErrorCodes::FAILURE);
-=======
-    if (!move_action_client_)
-    {
-      ROS_ERROR_STREAM_NAMED(LOGNAME, "move action client not found");
-      return moveit::core::MoveItErrorCode::FAILURE;
-    }
-    if (!move_action_client_->isServerConnected())
-    {
-      ROS_WARN_STREAM_NAMED(LOGNAME, "move action server not connected");
-      return moveit::core::MoveItErrorCode::COMMUNICATION_FAILURE;
->>>>>>> 424a5b7b
     }
     RCLCPP_INFO_STREAM(LOGGER, "MoveGroup action client/server ready");
 
@@ -905,7 +756,6 @@
     goal.planning_options.planning_scene_diff.is_diff = true;
     goal.planning_options.planning_scene_diff.robot_state.is_diff = true;
 
-<<<<<<< HEAD
     bool done = false;
     rclcpp_action::ResultCode code = rclcpp_action::ResultCode::UNKNOWN;
     std::shared_ptr<moveit_msgs::action::MoveGroup::Result> res;
@@ -958,25 +808,6 @@
     {
       RCLCPP_ERROR_STREAM(LOGGER, "MoveGroupInterface::plan() failed or timeout reached");
       return false;
-=======
-    move_action_client_->sendGoal(goal);
-    if (!move_action_client_->waitForResult())
-    {
-      ROS_INFO_STREAM_NAMED(LOGNAME, "MoveGroup action returned early");
-    }
-    if (move_action_client_->getState() == actionlib::SimpleClientGoalState::SUCCEEDED)
-    {
-      plan.trajectory_ = move_action_client_->getResult()->planned_trajectory;
-      plan.start_state_ = move_action_client_->getResult()->trajectory_start;
-      plan.planning_time_ = move_action_client_->getResult()->planning_time;
-      return move_action_client_->getResult()->error_code;
-    }
-    else
-    {
-      ROS_WARN_STREAM_NAMED(LOGNAME, "Fail: " << move_action_client_->getState().toString() << ": "
-                                              << move_action_client_->getState().getText());
-      return move_action_client_->getResult()->error_code;
->>>>>>> 424a5b7b
     }
 
     plan.trajectory_ = res->planned_trajectory;
@@ -991,18 +822,8 @@
   {
     if (!move_action_client_ || !move_action_client_->action_server_is_ready())
     {
-<<<<<<< HEAD
       RCLCPP_INFO_STREAM(LOGGER, "MoveGroup action client/server not ready");
-      return MoveItErrorCode(moveit_msgs::msg::MoveItErrorCodes::FAILURE);
-=======
-      ROS_ERROR_STREAM_NAMED(LOGNAME, "move action client not found");
       return moveit::core::MoveItErrorCode::FAILURE;
-    }
-    if (!move_action_client_->isServerConnected())
-    {
-      ROS_WARN_STREAM_NAMED(LOGNAME, "move action server not connected");
-      return moveit::core::MoveItErrorCode::COMMUNICATION_FAILURE;
->>>>>>> 424a5b7b
     }
 
     moveit_msgs::action::MoveGroup::Goal goal;
@@ -1054,23 +875,11 @@
         };
     auto goal_handle_future = move_action_client_->async_send_goal(goal, send_goal_opts);
     if (!wait)
-<<<<<<< HEAD
-      return MoveItErrorCode::SUCCESS;
-=======
-    {
       return moveit::core::MoveItErrorCode::SUCCESS;
-    }
-
-    if (!move_action_client_->waitForResult())
-    {
-      ROS_INFO_STREAM_NAMED(LOGNAME, "MoveGroup action returned early");
-    }
->>>>>>> 424a5b7b
 
     // wait until send_goal_opts.result_callback is called
     while (!done)
     {
-<<<<<<< HEAD
       rclcpp::spin_some(pnode_);
       std::this_thread::sleep_for(std::chrono::milliseconds(100));
     }
@@ -1079,39 +888,16 @@
     {
       RCLCPP_ERROR_STREAM(LOGGER, "MoveGroupInterface::move() failed or timeout reached");
       return false;
-=======
-      return move_action_client_->getResult()->error_code;
-    }
-    else
-    {
-      ROS_INFO_STREAM_NAMED(LOGNAME, move_action_client_->getState().toString()
-                                         << ": " << move_action_client_->getState().getText());
-      return move_action_client_->getResult()->error_code;
-    }
-  }
-
-  moveit::core::MoveItErrorCode execute(const moveit_msgs::RobotTrajectory& trajectory, bool wait)
-  {
-    if (!execute_action_client_)
-    {
-      ROS_ERROR_STREAM_NAMED(LOGNAME, "execute action client not found");
+    }
+    return res->error_code;
+  }
+
+  moveit::core::MoveItErrorCode execute(const moveit_msgs::msg::RobotTrajectory& trajectory, bool wait)
+  {
+    if (!execute_action_client_ || !execute_action_client_->action_server_is_ready())
+    {
+      RCLCPP_INFO_STREAM(LOGGER, "execute_action_client_ client/server not ready");
       return moveit::core::MoveItErrorCode::FAILURE;
-    }
-    if (!execute_action_client_->isServerConnected())
-    {
-      ROS_WARN_STREAM_NAMED(LOGNAME, "execute action server not connected");
-      return moveit::core::MoveItErrorCode::COMMUNICATION_FAILURE;
->>>>>>> 424a5b7b
-    }
-    return res->error_code;
-  }
-
-  MoveItErrorCode execute(const moveit_msgs::msg::RobotTrajectory& trajectory, bool wait)
-  {
-    if (!execute_action_client_ || !execute_action_client_->action_server_is_ready())
-    {
-      RCLCPP_INFO_STREAM(LOGGER, "execute_action_client_ client/server not ready");
-      return MoveItErrorCode(moveit_msgs::msg::MoveItErrorCodes::FAILURE);
     }
 
     bool done = false;
@@ -1159,13 +945,7 @@
 
     auto goal_handle_future = execute_action_client_->async_send_goal(goal, send_goal_opts);
     if (!wait)
-<<<<<<< HEAD
-      return MoveItErrorCode::SUCCESS;
-=======
-    {
       return moveit::core::MoveItErrorCode::SUCCESS;
-    }
->>>>>>> 424a5b7b
 
     // wait until send_goal_opts.result_callback is called
     while (!done)
@@ -1176,18 +956,8 @@
 
     if (code != rclcpp_action::ResultCode::SUCCEEDED)
     {
-<<<<<<< HEAD
       RCLCPP_ERROR_STREAM(LOGGER, "MoveGroupInterface::execute() failed or timeout reached");
       return false;
-=======
-      return execute_action_client_->getResult()->error_code;
-    }
-    else
-    {
-      ROS_INFO_STREAM_NAMED(LOGNAME, execute_action_client_->getState().toString()
-                                         << ": " << execute_action_client_->getState().getText());
-      return execute_action_client_->getResult()->error_code;
->>>>>>> 424a5b7b
     }
     return res->error_code;
   }
@@ -1779,11 +1549,7 @@
   return impl_->execute(plan.trajectory_, false);
 }
 
-<<<<<<< HEAD
-MoveItErrorCode MoveGroupInterface::asyncExecute(const moveit_msgs::msg::RobotTrajectory& trajectory)
-=======
-moveit::core::MoveItErrorCode MoveGroupInterface::asyncExecute(const moveit_msgs::RobotTrajectory& trajectory)
->>>>>>> 424a5b7b
+moveit::core::MoveItErrorCode MoveGroupInterface::asyncExecute(const moveit_msgs::msg::RobotTrajectory& trajectory)
 {
   return impl_->execute(trajectory, false);
 }
@@ -1793,11 +1559,7 @@
   return impl_->execute(plan.trajectory_, true);
 }
 
-<<<<<<< HEAD
-MoveItErrorCode MoveGroupInterface::execute(const moveit_msgs::msg::RobotTrajectory& trajectory)
-=======
-moveit::core::MoveItErrorCode MoveGroupInterface::execute(const moveit_msgs::RobotTrajectory& trajectory)
->>>>>>> 424a5b7b
+moveit::core::MoveItErrorCode MoveGroupInterface::execute(const moveit_msgs::msg::RobotTrajectory& trajectory)
 {
   return impl_->execute(trajectory, true);
 }
@@ -1807,7 +1569,6 @@
   return impl_->plan(plan);
 }
 
-<<<<<<< HEAD
 // moveit_msgs::action::Pickup::Goal MoveGroupInterface::constructPickupGoal(const std::string& object,
 //                                                                        std::vector<moveit_msgs::msg::Grasp> grasps,
 //                                                                        bool plan_only = false) const
@@ -1827,23 +1588,23 @@
 //  return impl_->posesToPlaceLocations(poses);
 //}
 //
-// MoveItErrorCode MoveGroupInterface::pick(const moveit_msgs::action::Pickup::Goal& goal)
+// moveit::core::MoveItErrorCode MoveGroupInterface::pick(const moveit_msgs::action::Pickup::Goal& goal)
 //{
 //  return impl_->pick(goal);
 //}
 //
-// MoveItErrorCode MoveGroupInterface::planGraspsAndPick(const std::string& object, bool plan_only)
+// moveit::core::MoveItErrorCode MoveGroupInterface::planGraspsAndPick(const std::string& object, bool plan_only)
 //{
 //  return impl_->planGraspsAndPick(object, plan_only);
 //}
 //
-// MoveItErrorCode MoveGroupInterface::planGraspsAndPick(const moveit_msgs::msg::CollisionObject& object, bool
-// plan_only)
+// moveit::core::MoveItErrorCode MoveGroupInterface::planGraspsAndPick(const moveit_msgs::msg::CollisionObject& object,
+// bool plan_only)
 //{
 //  return impl_->planGraspsAndPick(object, plan_only);
 //}
 //
-// MoveItErrorCode MoveGroupInterface::place(const moveit_msgs::action::Place::Goal& goal)
+// moveit::core::MoveItErrorCode MoveGroupInterface::place(const moveit_msgs::action::Place::Goal& goal)
 //{
 //  return impl_->place(goal);
 //}
@@ -1853,54 +1614,6 @@
                                                 bool avoid_collisions, moveit_msgs::msg::MoveItErrorCodes* error_code)
 {
   moveit_msgs::msg::Constraints path_constraints_tmp;
-=======
-moveit_msgs::PickupGoal MoveGroupInterface::constructPickupGoal(const std::string& object,
-                                                                std::vector<moveit_msgs::Grasp> grasps,
-                                                                bool plan_only = false) const
-{
-  return impl_->constructPickupGoal(object, std::move(grasps), plan_only);
-}
-
-moveit_msgs::PlaceGoal MoveGroupInterface::constructPlaceGoal(const std::string& object,
-                                                              std::vector<moveit_msgs::PlaceLocation> locations,
-                                                              bool plan_only = false) const
-{
-  return impl_->constructPlaceGoal(object, std::move(locations), plan_only);
-}
-
-std::vector<moveit_msgs::PlaceLocation>
-MoveGroupInterface::posesToPlaceLocations(const std::vector<geometry_msgs::PoseStamped>& poses) const
-{
-  return impl_->posesToPlaceLocations(poses);
-}
-
-moveit::core::MoveItErrorCode MoveGroupInterface::pick(const moveit_msgs::PickupGoal& goal)
-{
-  return impl_->pick(goal);
-}
-
-moveit::core::MoveItErrorCode MoveGroupInterface::planGraspsAndPick(const std::string& object, bool plan_only)
-{
-  return impl_->planGraspsAndPick(object, plan_only);
-}
-
-moveit::core::MoveItErrorCode MoveGroupInterface::planGraspsAndPick(const moveit_msgs::CollisionObject& object,
-                                                                    bool plan_only)
-{
-  return impl_->planGraspsAndPick(object, plan_only);
-}
-
-moveit::core::MoveItErrorCode MoveGroupInterface::place(const moveit_msgs::PlaceGoal& goal)
-{
-  return impl_->place(goal);
-}
-
-double MoveGroupInterface::computeCartesianPath(const std::vector<geometry_msgs::Pose>& waypoints, double eef_step,
-                                                double jump_threshold, moveit_msgs::RobotTrajectory& trajectory,
-                                                bool avoid_collisions, moveit_msgs::MoveItErrorCodes* error_code)
-{
-  moveit_msgs::Constraints path_constraints_tmp;
->>>>>>> 424a5b7b
   return computeCartesianPath(waypoints, eef_step, jump_threshold, trajectory, path_constraints_tmp, avoid_collisions,
                               error_code);
 }

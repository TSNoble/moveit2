/*********************************************************************
 * Software License Agreement (BSD License)
 *
 *  Copyright (c) 2012, Willow Garage, Inc.
 *  All rights reserved.
 *
 *  Redistribution and use in source and binary forms, with or without
 *  modification, are permitted provided that the following conditions
 *  are met:
 *
 *   * Redistributions of source code must retain the above copyright
 *     notice, this list of conditions and the following disclaimer.
 *   * Redistributions in binary form must reproduce the above
 *     copyright notice, this list of conditions and the following
 *     disclaimer in the documentation and/or other materials provided
 *     with the distribution.
 *   * Neither the name of Willow Garage nor the names of its
 *     contributors may be used to endorse or promote products derived
 *     from this software without specific prior written permission.
 *
 *  THIS SOFTWARE IS PROVIDED BY THE COPYRIGHT HOLDERS AND CONTRIBUTORS
 *  "AS IS" AND ANY EXPRESS OR IMPLIED WARRANTIES, INCLUDING, BUT NOT
 *  LIMITED TO, THE IMPLIED WARRANTIES OF MERCHANTABILITY AND FITNESS
 *  FOR A PARTICULAR PURPOSE ARE DISCLAIMED. IN NO EVENT SHALL THE
 *  COPYRIGHT OWNER OR CONTRIBUTORS BE LIABLE FOR ANY DIRECT, INDIRECT,
 *  INCIDENTAL, SPECIAL, EXEMPLARY, OR CONSEQUENTIAL DAMAGES (INCLUDING,
 *  BUT NOT LIMITED TO, PROCUREMENT OF SUBSTITUTE GOODS OR SERVICES;
 *  LOSS OF USE, DATA, OR PROFITS; OR BUSINESS INTERRUPTION) HOWEVER
 *  CAUSED AND ON ANY THEORY OF LIABILITY, WHETHER IN CONTRACT, STRICT
 *  LIABILITY, OR TORT (INCLUDING NEGLIGENCE OR OTHERWISE) ARISING IN
 *  ANY WAY OUT OF THE USE OF THIS SOFTWARE, EVEN IF ADVISED OF THE
 *  POSSIBILITY OF SUCH DAMAGE.
 *********************************************************************/

/* Author: Ioan Sucan */

#include <moveit/trajectory_execution_manager/trajectory_execution_manager.h>
#include <moveit/robot_state/robot_state.h>
// #include <moveit_ros_planning/TrajectoryExecutionDynamicReconfigureConfig.h>
// #include <dynamic_reconfigure/server.h>
#include <tf2_eigen/tf2_eigen.h>

namespace trajectory_execution_manager
{
static const rclcpp::Logger LOGGER = rclcpp::get_logger("moveit_ros.trajectory_execution_manager");

const std::string TrajectoryExecutionManager::EXECUTION_EVENT_TOPIC = "trajectory_execution_event";

static const rclcpp::Duration DEFAULT_CONTROLLER_INFORMATION_VALIDITY_AGE(1.0);
static const double DEFAULT_CONTROLLER_GOAL_DURATION_MARGIN = 0.5;  // allow 0.5s more than the expected execution time
                                                                    // before triggering a trajectory cancel (applied
                                                                    // after scaling)
static const double DEFAULT_CONTROLLER_GOAL_DURATION_SCALING =
    1.1;  // allow the execution of a trajectory to take more time than expected (scaled by a value > 1)

// using namespace moveit_ros_planning; // Used for dynamic_reconfigure

class TrajectoryExecutionManager::DynamicReconfigureImpl
{
public:
  DynamicReconfigureImpl(TrajectoryExecutionManager* owner)
    : owner_(owner) /*, dynamic_reconfigure_server_(ros::NodeHandle("~/trajectory_execution"))*/
  {
    // TODO: generate a similar thing for ros2 using the parameters
    // dynamic_reconfigure_server_.setCallback(
    //     boost::bind(&DynamicReconfigureImpl::dynamicReconfigureCallback, this, _1, _2));
  }

private:
  // TODO: generate a similar thing for ros2 using the parameters
  // void dynamicReconfigureCallback(TrajectoryExecutionDynamicReconfigureConfig& config, uint32_t level)
  // {
  //   owner_->enableExecutionDurationMonitoring(config.execution_duration_monitoring);
  //   owner_->setAllowedExecutionDurationScaling(config.allowed_execution_duration_scaling);
  //   owner_->setAllowedGoalDurationMargin(config.allowed_goal_duration_margin);
  //   owner_->setExecutionVelocityScaling(config.execution_velocity_scaling);
  //   owner_->setAllowedStartTolerance(config.allowed_start_tolerance);
  //   owner_->setWaitForTrajectoryCompletion(config.wait_for_trajectory_completion);
  // }

  TrajectoryExecutionManager* owner_;
  // dynamic_reconfigure::Server<TrajectoryExecutionDynamicReconfigureConfig> dynamic_reconfigure_server_;
};

<<<<<<< HEAD
TrajectoryExecutionManager::TrajectoryExecutionManager(const rclcpp::Node::SharedPtr& node,
                                                       const robot_model::RobotModelConstPtr& robot_model,
=======
TrajectoryExecutionManager::TrajectoryExecutionManager(const moveit::core::RobotModelConstPtr& robot_model,
>>>>>>> a5864ccc
                                                       const planning_scene_monitor::CurrentStateMonitorPtr& csm)
  : node_(node), robot_model_(robot_model), csm_(csm)
{
  if (!node_->get_parameter("moveit_manage_controllers", manage_controllers_))
    manage_controllers_ = false;
  initialize();
}

<<<<<<< HEAD
TrajectoryExecutionManager::TrajectoryExecutionManager(const rclcpp::Node::SharedPtr& node,
                                                       const robot_model::RobotModelConstPtr& robot_model,
=======
TrajectoryExecutionManager::TrajectoryExecutionManager(const moveit::core::RobotModelConstPtr& robot_model,
>>>>>>> a5864ccc
                                                       const planning_scene_monitor::CurrentStateMonitorPtr& csm,
                                                       bool manage_controllers)
  : node_(node), robot_model_(robot_model), csm_(csm), manage_controllers_(manage_controllers)
{
  initialize();
}

TrajectoryExecutionManager::~TrajectoryExecutionManager()
{
  run_continuous_execution_thread_ = false;
  stopExecution(true);
  delete reconfigure_impl_;
}

void TrajectoryExecutionManager::initialize()
{
  reconfigure_impl_ = nullptr;
  verbose_ = false;
  execution_complete_ = true;
  stop_continuous_execution_ = false;
  current_context_ = -1;
  last_execution_status_ = moveit_controller_manager::ExecutionStatus::SUCCEEDED;
  run_continuous_execution_thread_ = true;
  execution_duration_monitoring_ = true;
  execution_velocity_scaling_ = 1.0;
  allowed_start_tolerance_ = 0.01;

  allowed_execution_duration_scaling_ = DEFAULT_CONTROLLER_GOAL_DURATION_SCALING;
  allowed_goal_duration_margin_ = DEFAULT_CONTROLLER_GOAL_DURATION_MARGIN;

  // load controller-specific values for allowed_execution_duration_scaling and allowed_goal_duration_margin
  loadControllerParams();

  // load the controller manager plugin
  try
  {
    controller_manager_loader_.reset(new pluginlib::ClassLoader<moveit_controller_manager::MoveItControllerManager>(
        "moveit_core", "moveit_controller_manager::MoveItControllerManager"));
  }
  catch (pluginlib::PluginlibException& ex)
  {
    RCLCPP_FATAL_STREAM(LOGGER, "Exception while creating controller manager plugin loader: " << ex.what());
    return;
  }

  if (controller_manager_loader_)
  {
    std::string controller;

    if (!node_->get_parameter("moveit_controller_manager", controller))
    {
      const std::vector<std::string>& classes = controller_manager_loader_->getDeclaredClasses();
      if (classes.size() == 1)
      {
        controller = classes[0];
        RCLCPP_WARN(LOGGER, "Parameter '~moveit_controller_manager' is not specified but only one "
                            "matching plugin was found: '%s'. Using that one.",
                    controller.c_str());
      }
      else
      {
        RCLCPP_FATAL(LOGGER, "Parameter '~moveit_controller_manager' not specified. This is needed to "
                             "identify the plugin to use for interacting with controllers. No paths can "
                             "be executed.");
      }
    }

    if (!controller.empty())
      try
      {
        controller_manager_ = controller_manager_loader_->createUniqueInstance(controller);
        controller_manager_->initialize(node_);
      }
      catch (pluginlib::PluginlibException& ex)
      {
        RCLCPP_FATAL_STREAM(LOGGER, "Exception while loading controller manager '" << controller << "': " << ex.what());
      }
  }

  // other configuration steps
  reloadControllerInformation();
  event_topic_subscriber_ = node_->create_subscription<std_msgs::msg::String>(
      EXECUTION_EVENT_TOPIC, 100, std::bind(&TrajectoryExecutionManager::receiveEvent, this, std::placeholders::_1));

  reconfigure_impl_ = new DynamicReconfigureImpl(this);

  if (manage_controllers_)
    RCLCPP_INFO(LOGGER, "Trajectory execution is managing controllers");
  else
    RCLCPP_INFO(LOGGER, "Trajectory execution is not managing controllers");
}

void TrajectoryExecutionManager::enableExecutionDurationMonitoring(bool flag)
{
  execution_duration_monitoring_ = flag;
}

void TrajectoryExecutionManager::setAllowedExecutionDurationScaling(double scaling)
{
  allowed_execution_duration_scaling_ = scaling;
}

void TrajectoryExecutionManager::setAllowedGoalDurationMargin(double margin)
{
  allowed_goal_duration_margin_ = margin;
}

void TrajectoryExecutionManager::setExecutionVelocityScaling(double scaling)
{
  execution_velocity_scaling_ = scaling;
}

void TrajectoryExecutionManager::setAllowedStartTolerance(double tolerance)
{
  allowed_start_tolerance_ = tolerance;
}

void TrajectoryExecutionManager::setWaitForTrajectoryCompletion(bool flag)
{
  wait_for_trajectory_completion_ = flag;
}

bool TrajectoryExecutionManager::isManagingControllers() const
{
  return manage_controllers_;
}

const moveit_controller_manager::MoveItControllerManagerPtr& TrajectoryExecutionManager::getControllerManager() const
{
  return controller_manager_;
}

void TrajectoryExecutionManager::processEvent(const std::string& event)
{
  if (event == "stop")
    stopExecution(true);
  else
    RCLCPP_WARN_STREAM(LOGGER, "Unknown event type: '" << event << "'");
}

void TrajectoryExecutionManager::receiveEvent(const std_msgs::msg::String::SharedPtr event)
{
  RCLCPP_INFO_STREAM(LOGGER, "Received event '" << event->data << "'");
  processEvent(event->data);
}

bool TrajectoryExecutionManager::push(const moveit_msgs::msg::RobotTrajectory& trajectory,
                                      const std::string& controller)
{
  if (controller.empty())
    return push(trajectory, std::vector<std::string>());
  else
    return push(trajectory, std::vector<std::string>(1, controller));
}

bool TrajectoryExecutionManager::push(const trajectory_msgs::msg::JointTrajectory& trajectory,
                                      const std::string& controller)
{
  if (controller.empty())
    return push(trajectory, std::vector<std::string>());
  else
    return push(trajectory, std::vector<std::string>(1, controller));
}

bool TrajectoryExecutionManager::push(const trajectory_msgs::msg::JointTrajectory& trajectory,
                                      const std::vector<std::string>& controllers)
{
  moveit_msgs::msg::RobotTrajectory traj;
  traj.joint_trajectory = trajectory;
  return push(traj, controllers);
}

bool TrajectoryExecutionManager::push(const moveit_msgs::msg::RobotTrajectory& trajectory,
                                      const std::vector<std::string>& controllers)
{
  if (!execution_complete_)
  {
    RCLCPP_ERROR(LOGGER, "Cannot push a new trajectory while another is being executed");
    return false;
  }

  TrajectoryExecutionContext* context = new TrajectoryExecutionContext();
  if (configure(*context, trajectory, controllers))
  {
    if (verbose_)
    {
      std::stringstream ss;
      ss << "Pushed trajectory for execution using controllers [ ";
      for (const std::string& controller : context->controllers_)
        ss << controller << " ";
      ss << "]:" << std::endl;
      // TODO: Provide message serialization
      // for (const moveit_msgs::msg::RobotTrajectory& trajectory_part : context->trajectory_parts_)
      // ss << trajectory_part << std::endl;
      RCLCPP_INFO_STREAM(LOGGER, ss.str());
    }
    trajectories_.push_back(context);
    return true;
  }
  else
  {
    delete context;
    last_execution_status_ = moveit_controller_manager::ExecutionStatus::ABORTED;
  }

  return false;
}

bool TrajectoryExecutionManager::pushAndExecute(const moveit_msgs::msg::RobotTrajectory& trajectory,
                                                const std::string& controller)
{
  if (controller.empty())
    return pushAndExecute(trajectory, std::vector<std::string>());
  else
    return pushAndExecute(trajectory, std::vector<std::string>(1, controller));
}

bool TrajectoryExecutionManager::pushAndExecute(const trajectory_msgs::msg::JointTrajectory& trajectory,
                                                const std::string& controller)
{
  if (controller.empty())
    return pushAndExecute(trajectory, std::vector<std::string>());
  else
    return pushAndExecute(trajectory, std::vector<std::string>(1, controller));
}

bool TrajectoryExecutionManager::pushAndExecute(const sensor_msgs::msg::JointState& state,
                                                const std::string& controller)
{
  if (controller.empty())
    return pushAndExecute(state, std::vector<std::string>());
  else
    return pushAndExecute(state, std::vector<std::string>(1, controller));
}

bool TrajectoryExecutionManager::pushAndExecute(const trajectory_msgs::msg::JointTrajectory& trajectory,
                                                const std::vector<std::string>& controllers)
{
  moveit_msgs::msg::RobotTrajectory traj;
  traj.joint_trajectory = trajectory;
  return pushAndExecute(traj, controllers);
}

bool TrajectoryExecutionManager::pushAndExecute(const sensor_msgs::msg::JointState& state,
                                                const std::vector<std::string>& controllers)
{
  moveit_msgs::msg::RobotTrajectory traj;
  traj.joint_trajectory.header = state.header;
  traj.joint_trajectory.joint_names = state.name;
  traj.joint_trajectory.points.resize(1);
  traj.joint_trajectory.points[0].positions = state.position;
  traj.joint_trajectory.points[0].velocities = state.velocity;
  traj.joint_trajectory.points[0].effort = state.effort;
  traj.joint_trajectory.points[0].time_from_start = rclcpp::Duration(0, 0);
  return pushAndExecute(traj, controllers);
}

bool TrajectoryExecutionManager::pushAndExecute(const moveit_msgs::msg::RobotTrajectory& trajectory,
                                                const std::vector<std::string>& controllers)
{
  if (!execution_complete_)
  {
    RCLCPP_ERROR(LOGGER, "Cannot push & execute a new trajectory while another is being executed");
    return false;
  }

  TrajectoryExecutionContext* context = new TrajectoryExecutionContext();
  if (configure(*context, trajectory, controllers))
  {
    {
      boost::mutex::scoped_lock slock(continuous_execution_mutex_);
      continuous_execution_queue_.push_back(context);
      if (!continuous_execution_thread_)
        continuous_execution_thread_.reset(
            new boost::thread(boost::bind(&TrajectoryExecutionManager::continuousExecutionThread, this)));
    }
    last_execution_status_ = moveit_controller_manager::ExecutionStatus::SUCCEEDED;
    continuous_execution_condition_.notify_all();
    return true;
  }
  else
  {
    delete context;
    last_execution_status_ = moveit_controller_manager::ExecutionStatus::ABORTED;
    return false;
  }
}

void TrajectoryExecutionManager::continuousExecutionThread()
{
  std::set<moveit_controller_manager::MoveItControllerHandlePtr> used_handles;
  while (run_continuous_execution_thread_)
  {
    if (!stop_continuous_execution_)
    {
      boost::unique_lock<boost::mutex> ulock(continuous_execution_mutex_);
      while (continuous_execution_queue_.empty() && run_continuous_execution_thread_ && !stop_continuous_execution_)
        continuous_execution_condition_.wait(ulock);
    }

    if (stop_continuous_execution_ || !run_continuous_execution_thread_)
    {
      for (const moveit_controller_manager::MoveItControllerHandlePtr& used_handle : used_handles)
        if (used_handle->getLastExecutionStatus() == moveit_controller_manager::ExecutionStatus::RUNNING)
          used_handle->cancelExecution();
      used_handles.clear();
      while (!continuous_execution_queue_.empty())
      {
        TrajectoryExecutionContext* context = continuous_execution_queue_.front();
        continuous_execution_queue_.pop_front();
        delete context;
      }
      stop_continuous_execution_ = false;
      continue;
    }

    while (!continuous_execution_queue_.empty())
    {
      TrajectoryExecutionContext* context = nullptr;
      {
        boost::mutex::scoped_lock slock(continuous_execution_mutex_);
        if (continuous_execution_queue_.empty())
          break;
        context = continuous_execution_queue_.front();
        continuous_execution_queue_.pop_front();
        if (continuous_execution_queue_.empty())
          continuous_execution_condition_.notify_all();
      }

      // remove handles we no longer need
      std::set<moveit_controller_manager::MoveItControllerHandlePtr>::iterator uit = used_handles.begin();
      while (uit != used_handles.end())
        if ((*uit)->getLastExecutionStatus() != moveit_controller_manager::ExecutionStatus::RUNNING)
        {
          std::set<moveit_controller_manager::MoveItControllerHandlePtr>::iterator to_erase = uit;
          ++uit;
          used_handles.erase(to_erase);
        }
        else
          ++uit;

      // now send stuff to controllers

      // first make sure desired controllers are active
      if (areControllersActive(context->controllers_))
      {
        // get the controller handles needed to execute the new trajectory
        std::vector<moveit_controller_manager::MoveItControllerHandlePtr> handles(context->controllers_.size());
        for (std::size_t i = 0; i < context->controllers_.size(); ++i)
        {
          moveit_controller_manager::MoveItControllerHandlePtr h;
          try
          {
            h = controller_manager_->getControllerHandle(context->controllers_[i]);
          }
          catch (std::exception& ex)
          {
            RCLCPP_ERROR(LOGGER, "%s caught when retrieving controller handle", ex.what());
          }
          if (!h)
          {
            last_execution_status_ = moveit_controller_manager::ExecutionStatus::ABORTED;
            RCLCPP_ERROR(LOGGER, "No controller handle for controller '%s'. Aborting.",
                         context->controllers_[i].c_str());
            handles.clear();
            break;
          }
          handles[i] = h;
        }

        if (stop_continuous_execution_ || !run_continuous_execution_thread_)
        {
          delete context;
          break;
        }

        // push all trajectories to all controllers simultaneously
        if (!handles.empty())
          for (std::size_t i = 0; i < context->trajectory_parts_.size(); ++i)
          {
            bool ok = false;
            try
            {
              ok = handles[i]->sendTrajectory(context->trajectory_parts_[i]);
            }
            catch (std::exception& ex)
            {
              RCLCPP_ERROR(LOGGER, "Caught %s when sending trajectory to controller", ex.what());
            }
            if (!ok)
            {
              for (std::size_t j = 0; j < i; ++j)
                try
                {
                  handles[j]->cancelExecution();
                }
                catch (std::exception& ex)
                {
                  RCLCPP_ERROR(LOGGER, "Caught %s when canceling execution", ex.what());
                }
              RCLCPP_ERROR(LOGGER, "Failed to send trajectory part %zu of %zu to controller %s", i + 1,
                           context->trajectory_parts_.size(), handles[i]->getName().c_str());
              if (i > 0)
                RCLCPP_ERROR(LOGGER, "Cancelling previously sent trajectory parts");
              last_execution_status_ = moveit_controller_manager::ExecutionStatus::ABORTED;
              handles.clear();
              break;
            }
          }
        delete context;

        // remember which handles we used
        for (const moveit_controller_manager::MoveItControllerHandlePtr& handle : handles)
          used_handles.insert(handle);
      }
      else
      {
        RCLCPP_ERROR(LOGGER, "Not all needed controllers are active. Cannot push and execute. You can try "
                             "calling ensureActiveControllers() before pushAndExecute()");
        last_execution_status_ = moveit_controller_manager::ExecutionStatus::ABORTED;
        delete context;
      }
    }
  }
}

void TrajectoryExecutionManager::reloadControllerInformation()
{
  known_controllers_.clear();
  if (controller_manager_)
  {
    std::vector<std::string> names;
    controller_manager_->getControllersList(names);
    for (const std::string& name : names)
    {
      std::vector<std::string> joints;
      controller_manager_->getControllerJoints(name, joints);
      ControllerInformation ci;
      ci.name_ = name;
      ci.joints_.insert(joints.begin(), joints.end());
      known_controllers_[ci.name_] = ci;
    }

    for (std::map<std::string, ControllerInformation>::iterator it = known_controllers_.begin();
         it != known_controllers_.end(); ++it)
      for (std::map<std::string, ControllerInformation>::iterator jt = known_controllers_.begin();
           jt != known_controllers_.end(); ++jt)
        if (it != jt)
        {
          std::vector<std::string> intersect;
          std::set_intersection(it->second.joints_.begin(), it->second.joints_.end(), jt->second.joints_.begin(),
                                jt->second.joints_.end(), std::back_inserter(intersect));
          if (!intersect.empty())
          {
            it->second.overlapping_controllers_.insert(jt->first);
            jt->second.overlapping_controllers_.insert(it->first);
          }
        }
  }
}

void TrajectoryExecutionManager::updateControllerState(const std::string& controller, const rclcpp::Duration& age)
{
  std::map<std::string, ControllerInformation>::iterator it = known_controllers_.find(controller);
  if (it != known_controllers_.end())
    updateControllerState(it->second, age);
  else
    RCLCPP_ERROR(LOGGER, "Controller '%s' is not known.", controller.c_str());
}

void TrajectoryExecutionManager::updateControllerState(ControllerInformation& ci, const rclcpp::Duration& age)
{
  if (rclcpp::Clock().now() - ci.last_update_ >= age)
  {
    if (controller_manager_)
    {
      if (verbose_)
        RCLCPP_INFO(LOGGER, "Updating information for controller '%s'.", ci.name_.c_str());
      ci.state_ = controller_manager_->getControllerState(ci.name_);
      ci.last_update_ = rclcpp::Clock().now();
    }
  }
  else if (verbose_)
    RCLCPP_INFO(LOGGER, "Information for controller '%s' is assumed to be up to date.", ci.name_.c_str());
}

void TrajectoryExecutionManager::updateControllersState(const rclcpp::Duration& age)
{
  for (std::pair<const std::string, ControllerInformation>& known_controller : known_controllers_)
    updateControllerState(known_controller.second, age);
}

bool TrajectoryExecutionManager::checkControllerCombination(std::vector<std::string>& selected,
                                                            const std::set<std::string>& actuated_joints)
{
  std::set<std::string> combined_joints;
  for (const std::string& controller : selected)
  {
    const ControllerInformation& ci = known_controllers_[controller];
    combined_joints.insert(ci.joints_.begin(), ci.joints_.end());
  }

  if (verbose_)
  {
    std::stringstream ss, saj, sac;
    for (const std::string& controller : selected)
      ss << controller << " ";
    for (const std::string& actuated_joint : actuated_joints)
      saj << actuated_joint << " ";
    for (const std::string& combined_joint : combined_joints)
      sac << combined_joint << " ";
    RCLCPP_INFO(LOGGER, "Checking if controllers [ %s] operating on joints [ %s] cover joints [ %s]", ss.str().c_str(),
                sac.str().c_str(), saj.str().c_str());
  }

  return std::includes(combined_joints.begin(), combined_joints.end(), actuated_joints.begin(), actuated_joints.end());
}

void TrajectoryExecutionManager::generateControllerCombination(std::size_t start_index, std::size_t controller_count,
                                                               const std::vector<std::string>& available_controllers,
                                                               std::vector<std::string>& selected_controllers,
                                                               std::vector<std::vector<std::string> >& selected_options,
                                                               const std::set<std::string>& actuated_joints)
{
  if (selected_controllers.size() == controller_count)
  {
    if (checkControllerCombination(selected_controllers, actuated_joints))
      selected_options.push_back(selected_controllers);
    return;
  }

  for (std::size_t i = start_index; i < available_controllers.size(); ++i)
  {
    bool overlap = false;
    const ControllerInformation& ci = known_controllers_[available_controllers[i]];
    for (std::size_t j = 0; j < selected_controllers.size() && !overlap; ++j)
    {
      if (ci.overlapping_controllers_.find(selected_controllers[j]) != ci.overlapping_controllers_.end())
        overlap = true;
    }
    if (overlap)
      continue;
    selected_controllers.push_back(available_controllers[i]);
    generateControllerCombination(i + 1, controller_count, available_controllers, selected_controllers,
                                  selected_options, actuated_joints);
    selected_controllers.pop_back();
  }
}

namespace
{
struct OrderPotentialControllerCombination
{
  bool operator()(const std::size_t a, const std::size_t b) const
  {
    // preference is given to controllers marked as default
    if (nrdefault[a] > nrdefault[b])
      return true;
    if (nrdefault[a] < nrdefault[b])
      return false;

    // and then to ones that operate on fewer joints
    if (nrjoints[a] < nrjoints[b])
      return true;
    if (nrjoints[a] > nrjoints[b])
      return false;

    // and then to active ones
    if (nractive[a] < nractive[b])
      return true;
    if (nractive[a] > nractive[b])
      return false;

    return false;
  }

  std::vector<std::vector<std::string> > selected_options;
  std::vector<std::size_t> nrdefault;
  std::vector<std::size_t> nrjoints;
  std::vector<std::size_t> nractive;
};
}  // namespace

bool TrajectoryExecutionManager::findControllers(const std::set<std::string>& actuated_joints,
                                                 std::size_t controller_count,
                                                 const std::vector<std::string>& available_controllers,
                                                 std::vector<std::string>& selected_controllers)
{
  // generate all combinations of controller_count controllers that operate on disjoint sets of joints
  std::vector<std::string> work_area;
  OrderPotentialControllerCombination order;
  std::vector<std::vector<std::string> >& selected_options = order.selected_options;
  generateControllerCombination(0, controller_count, available_controllers, work_area, selected_options,
                                actuated_joints);

  if (verbose_)
  {
    std::stringstream saj;
    std::stringstream sac;
    for (const std::string& available_controller : available_controllers)
      sac << available_controller << " ";
    for (const std::string& actuated_joint : actuated_joints)
      saj << actuated_joint << " ";
    RCLCPP_INFO(LOGGER, "Looking for %zu controllers among [ %s] that cover joints [ %s]. Found %zd options.",
                controller_count, sac.str().c_str(), saj.str().c_str(), selected_options.size());
  }

  // if none was found, this is a problem
  if (selected_options.empty())
    return false;

  // if only one was found, return it
  if (selected_options.size() == 1)
  {
    selected_controllers.swap(selected_options[0]);
    return true;
  }

  // if more options were found, evaluate them all and return the best one

  // count how many default controllers are used in each reported option, and how many joints are actuated in total by
  // the selected controllers,
  // to use that in the ranking of the options
  order.nrdefault.resize(selected_options.size(), 0);
  order.nrjoints.resize(selected_options.size(), 0);
  order.nractive.resize(selected_options.size(), 0);
  for (std::size_t i = 0; i < selected_options.size(); ++i)
  {
    for (std::size_t k = 0; k < selected_options[i].size(); ++k)
    {
      updateControllerState(selected_options[i][k], DEFAULT_CONTROLLER_INFORMATION_VALIDITY_AGE);
      const ControllerInformation& ci = known_controllers_[selected_options[i][k]];

      if (ci.state_.default_)
        order.nrdefault[i]++;
      if (ci.state_.active_)
        order.nractive[i]++;
      order.nrjoints[i] += ci.joints_.size();
    }
  }

  // define a bijection to compute the raking of the found options
  std::vector<std::size_t> bijection(selected_options.size(), 0);
  for (std::size_t i = 0; i < selected_options.size(); ++i)
    bijection[i] = i;

  // sort the options
  std::sort(bijection.begin(), bijection.end(), order);

  // depending on whether we are allowed to load & unload controllers,
  // we have different preference on deciding between options
  if (!manage_controllers_)
  {
    // if we can't load different options at will, just choose one that is already loaded
    for (std::size_t i = 0; i < selected_options.size(); ++i)
      if (areControllersActive(selected_options[bijection[i]]))
      {
        selected_controllers.swap(selected_options[bijection[i]]);
        return true;
      }
  }

  // otherwise, just use the first valid option
  selected_controllers.swap(selected_options[bijection[0]]);
  return true;
}

bool TrajectoryExecutionManager::isControllerActive(const std::string& controller)
{
  return areControllersActive(std::vector<std::string>(1, controller));
}

bool TrajectoryExecutionManager::areControllersActive(const std::vector<std::string>& controllers)
{
  for (const std::string& controller : controllers)
  {
    updateControllerState(controller, DEFAULT_CONTROLLER_INFORMATION_VALIDITY_AGE);
    std::map<std::string, ControllerInformation>::iterator it = known_controllers_.find(controller);
    if (it == known_controllers_.end() || !it->second.state_.active_)
      return false;
  }
  return true;
}

bool TrajectoryExecutionManager::selectControllers(const std::set<std::string>& actuated_joints,
                                                   const std::vector<std::string>& available_controllers,
                                                   std::vector<std::string>& selected_controllers)
{
  for (std::size_t i = 1; i <= available_controllers.size(); ++i)
    if (findControllers(actuated_joints, i, available_controllers, selected_controllers))
    {
      // if we are not managing controllers, prefer to use active controllers even if there are more of them
      if (!manage_controllers_ && !areControllersActive(selected_controllers))
      {
        std::vector<std::string> other_option;
        for (std::size_t j = i + 1; j <= available_controllers.size(); ++j)
          if (findControllers(actuated_joints, j, available_controllers, other_option))
          {
            if (areControllersActive(other_option))
            {
              selected_controllers = other_option;
              break;
            }
          }
      }
      return true;
    }
  return false;
}

bool TrajectoryExecutionManager::distributeTrajectory(const moveit_msgs::msg::RobotTrajectory& trajectory,
                                                      const std::vector<std::string>& controllers,
                                                      std::vector<moveit_msgs::msg::RobotTrajectory>& parts)
{
  parts.clear();
  parts.resize(controllers.size());

  std::set<std::string> actuated_joints_mdof;
  actuated_joints_mdof.insert(trajectory.multi_dof_joint_trajectory.joint_names.begin(),
                              trajectory.multi_dof_joint_trajectory.joint_names.end());
  std::set<std::string> actuated_joints_single;
  for (const std::string& joint_name : trajectory.joint_trajectory.joint_names)
  {
    const moveit::core::JointModel* jm = robot_model_->getJointModel(joint_name);
    if (jm)
    {
      if (jm->isPassive() || jm->getMimic() != nullptr || jm->getType() == moveit::core::JointModel::FIXED)
        continue;
      actuated_joints_single.insert(jm->getName());
    }
  }

  for (std::size_t i = 0; i < controllers.size(); ++i)
  {
    std::map<std::string, ControllerInformation>::iterator it = known_controllers_.find(controllers[i]);
    if (it == known_controllers_.end())
    {
      RCLCPP_ERROR_STREAM(LOGGER, "Controller " << controllers[i] << " not found.");
      return false;
    }
    std::vector<std::string> intersect_mdof;
    std::set_intersection(it->second.joints_.begin(), it->second.joints_.end(), actuated_joints_mdof.begin(),
                          actuated_joints_mdof.end(), std::back_inserter(intersect_mdof));
    std::vector<std::string> intersect_single;
    std::set_intersection(it->second.joints_.begin(), it->second.joints_.end(), actuated_joints_single.begin(),
                          actuated_joints_single.end(), std::back_inserter(intersect_single));
    if (intersect_mdof.empty() && intersect_single.empty())
      RCLCPP_WARN_STREAM(LOGGER, "No joints to be distributed for controller " << controllers[i]);
    {
      if (!intersect_mdof.empty())
      {
        std::vector<std::string>& jnames = parts[i].multi_dof_joint_trajectory.joint_names;
        jnames.insert(jnames.end(), intersect_mdof.begin(), intersect_mdof.end());
        std::map<std::string, std::size_t> index;
        for (std::size_t j = 0; j < trajectory.multi_dof_joint_trajectory.joint_names.size(); ++j)
          index[trajectory.multi_dof_joint_trajectory.joint_names[j]] = j;
        std::vector<std::size_t> bijection(jnames.size());
        for (std::size_t j = 0; j < jnames.size(); ++j)
          bijection[j] = index[jnames[j]];

        parts[i].multi_dof_joint_trajectory.points.resize(trajectory.multi_dof_joint_trajectory.points.size());
        for (std::size_t j = 0; j < trajectory.multi_dof_joint_trajectory.points.size(); ++j)
        {
          parts[i].multi_dof_joint_trajectory.points[j].time_from_start =
              trajectory.multi_dof_joint_trajectory.points[j].time_from_start;
          parts[i].multi_dof_joint_trajectory.points[j].transforms.resize(bijection.size());
          for (std::size_t k = 0; k < bijection.size(); ++k)
          {
            parts[i].multi_dof_joint_trajectory.points[j].transforms[k] =
                trajectory.multi_dof_joint_trajectory.points[j].transforms[bijection[k]];

            if (!trajectory.multi_dof_joint_trajectory.points[j].velocities.empty())
            {
              parts[i].multi_dof_joint_trajectory.points[j].velocities.resize(bijection.size());

              parts[i].multi_dof_joint_trajectory.points[j].velocities[0].linear.x =
                  trajectory.multi_dof_joint_trajectory.points[j].velocities[0].linear.x * execution_velocity_scaling_;

              parts[i].multi_dof_joint_trajectory.points[j].velocities[0].linear.y =
                  trajectory.multi_dof_joint_trajectory.points[j].velocities[0].linear.y * execution_velocity_scaling_;

              parts[i].multi_dof_joint_trajectory.points[j].velocities[0].linear.z =
                  trajectory.multi_dof_joint_trajectory.points[j].velocities[0].linear.z * execution_velocity_scaling_;

              parts[i].multi_dof_joint_trajectory.points[j].velocities[0].angular.x =
                  trajectory.multi_dof_joint_trajectory.points[j].velocities[0].angular.x * execution_velocity_scaling_;

              parts[i].multi_dof_joint_trajectory.points[j].velocities[0].angular.y =
                  trajectory.multi_dof_joint_trajectory.points[j].velocities[0].angular.y * execution_velocity_scaling_;

              parts[i].multi_dof_joint_trajectory.points[j].velocities[0].angular.z =
                  trajectory.multi_dof_joint_trajectory.points[j].velocities[0].angular.z * execution_velocity_scaling_;
            }
          }
        }
      }
      if (!intersect_single.empty())
      {
        std::vector<std::string>& jnames = parts[i].joint_trajectory.joint_names;
        jnames.insert(jnames.end(), intersect_single.begin(), intersect_single.end());
        parts[i].joint_trajectory.header = trajectory.joint_trajectory.header;
        std::map<std::string, std::size_t> index;
        for (std::size_t j = 0; j < trajectory.joint_trajectory.joint_names.size(); ++j)
          index[trajectory.joint_trajectory.joint_names[j]] = j;
        std::vector<std::size_t> bijection(jnames.size());
        for (std::size_t j = 0; j < jnames.size(); ++j)
          bijection[j] = index[jnames[j]];
        parts[i].joint_trajectory.points.resize(trajectory.joint_trajectory.points.size());
        for (std::size_t j = 0; j < trajectory.joint_trajectory.points.size(); ++j)
        {
          parts[i].joint_trajectory.points[j].time_from_start = trajectory.joint_trajectory.points[j].time_from_start;
          if (!trajectory.joint_trajectory.points[j].positions.empty())
          {
            parts[i].joint_trajectory.points[j].positions.resize(bijection.size());
            for (std::size_t k = 0; k < bijection.size(); ++k)
              parts[i].joint_trajectory.points[j].positions[k] =
                  trajectory.joint_trajectory.points[j].positions[bijection[k]];
          }
          if (!trajectory.joint_trajectory.points[j].velocities.empty())
          {
            parts[i].joint_trajectory.points[j].velocities.resize(bijection.size());
            for (std::size_t k = 0; k < bijection.size(); ++k)
              parts[i].joint_trajectory.points[j].velocities[k] =
                  trajectory.joint_trajectory.points[j].velocities[bijection[k]] * execution_velocity_scaling_;
          }
          if (!trajectory.joint_trajectory.points[j].accelerations.empty())
          {
            parts[i].joint_trajectory.points[j].accelerations.resize(bijection.size());
            for (std::size_t k = 0; k < bijection.size(); ++k)
              parts[i].joint_trajectory.points[j].accelerations[k] =
                  trajectory.joint_trajectory.points[j].accelerations[bijection[k]];
          }
          if (!trajectory.joint_trajectory.points[j].effort.empty())
          {
            parts[i].joint_trajectory.points[j].effort.resize(bijection.size());
            for (std::size_t k = 0; k < bijection.size(); ++k)
              parts[i].joint_trajectory.points[j].effort[k] =
                  trajectory.joint_trajectory.points[j].effort[bijection[k]];
          }
        }
      }
    }
  }
  return true;
}

bool TrajectoryExecutionManager::validate(const TrajectoryExecutionContext& context) const
{
  if (allowed_start_tolerance_ == 0)  // skip validation on this magic number
    return true;

  RCLCPP_INFO(LOGGER, "Validating trajectory with allowed_start_tolerance %g", allowed_start_tolerance_);

<<<<<<< HEAD
  robot_state::RobotStatePtr current_state;
  if (!csm_->waitForCurrentState(rclcpp::Clock().now()) || !(current_state = csm_->getCurrentState()))
=======
  moveit::core::RobotStatePtr current_state;
  if (!csm_->waitForCurrentState(ros::Time::now()) || !(current_state = csm_->getCurrentState()))
>>>>>>> a5864ccc
  {
    RCLCPP_WARN(LOGGER, "Failed to validate trajectory: couldn't receive full current joint state within 1s");
    return false;
  }

  for (const auto& trajectory : context.trajectory_parts_)
  {
    if (!trajectory.joint_trajectory.points.empty())
    {
      // Check single-dof trajectory
      const std::vector<double>& positions = trajectory.joint_trajectory.points.front().positions;
      const std::vector<std::string>& joint_names = trajectory.joint_trajectory.joint_names;
      if (positions.size() != joint_names.size())
      {
        RCLCPP_ERROR(LOGGER, "Wrong trajectory: #joints: %zu != #positions: %zu", joint_names.size(), positions.size());
        return false;
      }

      for (std::size_t i = 0, end = joint_names.size(); i < end; ++i)
      {
        const moveit::core::JointModel* jm = current_state->getJointModel(joint_names[i]);
        if (!jm)
        {
          RCLCPP_ERROR_STREAM(LOGGER, "Unknown joint in trajectory: " << joint_names[i]);
          return false;
        }

        double cur_position = current_state->getJointPositions(jm)[0];
        double traj_position = positions[i];
        // normalize positions and compare
        jm->enforcePositionBounds(&cur_position);
        jm->enforcePositionBounds(&traj_position);
        if (fabs(cur_position - traj_position) > allowed_start_tolerance_)
        {
          RCLCPP_ERROR(LOGGER, "\nInvalid Trajectory: start point deviates from current robot state more than %g"
                               "\njoint '%s': expected: %g, current: %g",
                       allowed_start_tolerance_, joint_names[i].c_str(), traj_position, cur_position);
          return false;
        }
      }
    }
    if (!trajectory.multi_dof_joint_trajectory.points.empty())
    {
      // Check multi-dof trajectory
      const std::vector<geometry_msgs::msg::Transform>& transforms =
          trajectory.multi_dof_joint_trajectory.points.front().transforms;
      const std::vector<std::string>& joint_names = trajectory.multi_dof_joint_trajectory.joint_names;
      if (transforms.size() != joint_names.size())
      {
        RCLCPP_ERROR(LOGGER, "Wrong trajectory: #joints: %zu != #transforms: %zu", joint_names.size(),
                     transforms.size());
        return false;
      }

      for (std::size_t i = 0, end = joint_names.size(); i < end; ++i)
      {
        const moveit::core::JointModel* jm = current_state->getJointModel(joint_names[i]);
        if (!jm)
        {
          RCLCPP_ERROR_STREAM(LOGGER, "Unknown joint in trajectory: " << joint_names[i]);
          return false;
        }

        // compute difference (offset vector and rotation angle) between current transform
        // and start transform in trajectory
        Eigen::Isometry3d cur_transform, start_transform;
        jm->computeTransform(current_state->getJointPositions(jm), cur_transform);
        start_transform = tf2::transformToEigen(transforms[i]);
        Eigen::Vector3d offset = cur_transform.translation() - start_transform.translation();
        Eigen::AngleAxisd rotation;
        rotation.fromRotationMatrix(cur_transform.rotation().transpose() * start_transform.rotation());
        if ((offset.array() > allowed_start_tolerance_).any() || rotation.angle() > allowed_start_tolerance_)
        {
          RCLCPP_ERROR_STREAM(LOGGER, "\nInvalid Trajectory: start point deviates from current robot state more than "
                                          << allowed_start_tolerance_ << "\nmulti-dof joint '" << joint_names[i]
                                          << "': pos delta: " << offset.transpose()
                                          << " rot delta: " << rotation.angle());
          return false;
        }
      }
    }
  }
  return true;
}

bool TrajectoryExecutionManager::configure(TrajectoryExecutionContext& context,
                                           const moveit_msgs::msg::RobotTrajectory& trajectory,
                                           const std::vector<std::string>& controllers)
{
  if (trajectory.multi_dof_joint_trajectory.points.empty() && trajectory.joint_trajectory.points.empty())
  {
    // empty trajectories don't need to configure anything
    return true;
  }
  std::set<std::string> actuated_joints;

  auto is_actuated = [this](const std::string& joint_name) -> bool {
    const moveit::core::JointModel* jm = robot_model_->getJointModel(joint_name);
    return (jm && !jm->isPassive() && !jm->getMimic() && jm->getType() != moveit::core::JointModel::FIXED);
  };
  for (const std::string& joint_name : trajectory.multi_dof_joint_trajectory.joint_names)
    if (is_actuated(joint_name))
      actuated_joints.insert(joint_name);
  for (const std::string& joint_name : trajectory.joint_trajectory.joint_names)
    if (is_actuated(joint_name))
      actuated_joints.insert(joint_name);

  if (actuated_joints.empty())
  {
    RCLCPP_WARN(LOGGER, "The trajectory to execute specifies no joints");
    return false;
  }

  if (controllers.empty())
  {
    bool retry = true;
    bool reloaded = false;
    while (retry)
    {
      retry = false;
      std::vector<std::string> all_controller_names;
      for (std::map<std::string, ControllerInformation>::const_iterator it = known_controllers_.begin();
           it != known_controllers_.end(); ++it)
        all_controller_names.push_back(it->first);
      if (selectControllers(actuated_joints, all_controller_names, context.controllers_))
      {
        if (distributeTrajectory(trajectory, context.controllers_, context.trajectory_parts_))
          return true;
      }
      else
      {
        // maybe we failed because we did not have a complete list of controllers
        if (!reloaded)
        {
          reloadControllerInformation();
          reloaded = true;
          retry = true;
        }
      }
    }
  }
  else
  {
    // check if the specified controllers are valid names;
    // if they appear not to be, try to reload the controller information, just in case they are new in the system
    bool reloaded = false;
    for (const std::string& controller : controllers)
      if (known_controllers_.find(controller) == known_controllers_.end())
      {
        reloadControllerInformation();
        reloaded = true;
        break;
      }
    if (reloaded)
      for (const std::string& controller : controllers)
        if (known_controllers_.find(controller) == known_controllers_.end())
        {
          RCLCPP_ERROR(LOGGER, "Controller '%s' is not known", controller.c_str());
          return false;
        }
    if (selectControllers(actuated_joints, controllers, context.controllers_))
    {
      if (distributeTrajectory(trajectory, context.controllers_, context.trajectory_parts_))
        return true;
    }
  }
  std::stringstream ss;
  for (const std::string& actuated_joint : actuated_joints)
    ss << actuated_joint << " ";
  RCLCPP_ERROR(LOGGER, "Unable to identify any set of controllers that can actuate the specified joints: [ %s]",
               ss.str().c_str());

  std::stringstream ss2;
  std::map<std::string, ControllerInformation>::const_iterator mi;
  for (mi = known_controllers_.begin(); mi != known_controllers_.end(); mi++)
  {
    ss2 << "controller '" << mi->second.name_ << "' controls joints:\n";

    std::set<std::string>::const_iterator ji;
    for (ji = mi->second.joints_.begin(); ji != mi->second.joints_.end(); ji++)
    {
      ss2 << "  " << *ji << std::endl;
    }
  }
  RCLCPP_ERROR(LOGGER, "Known controllers and their joints:\n%s", ss2.str().c_str());
  return false;
}

moveit_controller_manager::ExecutionStatus TrajectoryExecutionManager::executeAndWait(bool auto_clear)
{
  execute(ExecutionCompleteCallback(), auto_clear);
  return waitForExecution();
}

void TrajectoryExecutionManager::stopExecutionInternal()
{
  // execution_state_mutex_ needs to have been locked by the caller
  for (moveit_controller_manager::MoveItControllerHandlePtr& active_handle : active_handles_)
    try
    {
      active_handle->cancelExecution();
    }
    catch (std::exception& ex)
    {
      RCLCPP_ERROR(LOGGER, "Caught %s when canceling execution.", ex.what());
    }
}

void TrajectoryExecutionManager::stopExecution(bool auto_clear)
{
  stop_continuous_execution_ = true;
  continuous_execution_condition_.notify_all();

  if (!execution_complete_)
  {
    execution_state_mutex_.lock();
    if (!execution_complete_)
    {
      // we call cancel for all active handles; we know these are not being modified as we loop through them because of
      // the lock
      // we mark execution_complete_ as true ahead of time. Using this flag, executePart() will know that an external
      // trigger to stop has been received
      execution_complete_ = true;
      stopExecutionInternal();

      // we set the status here; executePart() will not set status when execution_complete_ is true ahead of time
      last_execution_status_ = moveit_controller_manager::ExecutionStatus::PREEMPTED;
      execution_state_mutex_.unlock();
      RCLCPP_INFO(LOGGER, "Stopped trajectory execution.");

      // wait for the execution thread to finish
      boost::mutex::scoped_lock lock(execution_thread_mutex_);
      if (execution_thread_)
      {
        execution_thread_->join();
        execution_thread_.reset();
      }

      if (auto_clear)
        clear();
    }
    else
      execution_state_mutex_.unlock();
  }
  else if (execution_thread_)  // just in case we have some thread waiting to be joined from some point in the past, we
                               // join it now
  {
    boost::mutex::scoped_lock lock(execution_thread_mutex_);
    if (execution_thread_)
    {
      execution_thread_->join();
      execution_thread_.reset();
    }
  }
}

void TrajectoryExecutionManager::execute(const ExecutionCompleteCallback& callback, bool auto_clear)
{
  execute(callback, PathSegmentCompleteCallback(), auto_clear);
}

void TrajectoryExecutionManager::execute(const ExecutionCompleteCallback& callback,
                                         const PathSegmentCompleteCallback& part_callback, bool auto_clear)
{
  stopExecution(false);

  // check whether first trajectory starts at current robot state
  if (!trajectories_.empty() && !validate(*trajectories_.front()))
  {
    last_execution_status_ = moveit_controller_manager::ExecutionStatus::ABORTED;
    if (auto_clear)
      clear();
    if (callback)
      callback(last_execution_status_);
    return;
  }

  // start the execution thread
  execution_complete_ = false;
  execution_thread_.reset(
      new boost::thread(&TrajectoryExecutionManager::executeThread, this, callback, part_callback, auto_clear));
}

moveit_controller_manager::ExecutionStatus TrajectoryExecutionManager::waitForExecution()
{
  {
    boost::unique_lock<boost::mutex> ulock(execution_state_mutex_);
    while (!execution_complete_)
      execution_complete_condition_.wait(ulock);
  }
  {
    boost::unique_lock<boost::mutex> ulock(continuous_execution_mutex_);
    while (!continuous_execution_queue_.empty())
      continuous_execution_condition_.wait(ulock);
  }

  // this will join the thread for executing sequences of trajectories
  stopExecution(false);

  return last_execution_status_;
}

void TrajectoryExecutionManager::clear()
{
  if (execution_complete_)
  {
    for (TrajectoryExecutionContext* trajectory : trajectories_)
      delete trajectory;
    trajectories_.clear();
    {
      boost::mutex::scoped_lock slock(continuous_execution_mutex_);
      while (!continuous_execution_queue_.empty())
      {
        delete continuous_execution_queue_.front();
        continuous_execution_queue_.pop_front();
      }
    }
  }
  else
    RCLCPP_ERROR(LOGGER, "Cannot push a new trajectory while another is being executed");
}

void TrajectoryExecutionManager::executeThread(const ExecutionCompleteCallback& callback,
                                               const PathSegmentCompleteCallback& part_callback, bool auto_clear)
{
  // if we already got a stop request before we even started anything, we abort
  if (execution_complete_)
  {
    last_execution_status_ = moveit_controller_manager::ExecutionStatus::ABORTED;
    if (callback)
      callback(last_execution_status_);
    return;
  }

  RCLCPP_INFO(LOGGER, "Starting trajectory execution ...");
  // assume everything will be OK
  last_execution_status_ = moveit_controller_manager::ExecutionStatus::SUCCEEDED;

  // execute each trajectory, one after the other (executePart() is blocking) or until one fails.
  // on failure, the status is set by executePart(). Otherwise, it will remain as set above (success)
  std::size_t i = 0;
  for (; i < trajectories_.size(); ++i)
  {
    bool epart = executePart(i);
    if (epart && part_callback)
      part_callback(i);
    if (!epart || execution_complete_)
    {
      ++i;
      break;
    }
  }

  // only report that execution finished successfully when the robot actually stopped moving
  if (last_execution_status_ == moveit_controller_manager::ExecutionStatus::SUCCEEDED)
    waitForRobotToStop(*trajectories_[i - 1]);

  RCLCPP_INFO(LOGGER, "Completed trajectory execution with status %s ...", last_execution_status_.asString().c_str());

  // notify whoever is waiting for the event of trajectory completion
  execution_state_mutex_.lock();
  execution_complete_ = true;
  execution_state_mutex_.unlock();
  execution_complete_condition_.notify_all();

  // clear the paths just executed, if needed
  if (auto_clear)
    clear();

  // call user-specified callback
  if (callback)
    callback(last_execution_status_);
}

bool TrajectoryExecutionManager::executePart(std::size_t part_index)
{
  TrajectoryExecutionContext& context = *trajectories_[part_index];

  // first make sure desired controllers are active
  if (ensureActiveControllers(context.controllers_))
  {
    // stop if we are already asked to do so
    if (execution_complete_)
      return false;

    std::vector<moveit_controller_manager::MoveItControllerHandlePtr> handles;
    {
      boost::mutex::scoped_lock slock(execution_state_mutex_);
      if (!execution_complete_)
      {
        // time indexing uses this member too, so we lock this mutex as well
        time_index_mutex_.lock();
        current_context_ = part_index;
        time_index_mutex_.unlock();
        active_handles_.resize(context.controllers_.size());
        for (std::size_t i = 0; i < context.controllers_.size(); ++i)
        {
          moveit_controller_manager::MoveItControllerHandlePtr h;
          try
          {
            h = controller_manager_->getControllerHandle(context.controllers_[i]);
          }
          catch (std::exception& ex)
          {
            RCLCPP_ERROR(LOGGER, "Caught %s when retrieving controller handle", ex.what());
          }
          if (!h)
          {
            active_handles_.clear();
            current_context_ = -1;
            last_execution_status_ = moveit_controller_manager::ExecutionStatus::ABORTED;
            RCLCPP_ERROR(LOGGER, "No controller handle for controller '%s'. Aborting.",
                         context.controllers_[i].c_str());
            return false;
          }
          active_handles_[i] = h;
        }
        handles = active_handles_;  // keep a copy for later, to avoid thread safety issues
        for (std::size_t i = 0; i < context.trajectory_parts_.size(); ++i)
        {
          bool ok = false;
          try
          {
            ok = active_handles_[i]->sendTrajectory(context.trajectory_parts_[i]);
          }
          catch (std::exception& ex)
          {
            RCLCPP_ERROR(LOGGER, "Caught %s when sending trajectory to controller", ex.what());
          }
          if (!ok)
          {
            for (std::size_t j = 0; j < i; ++j)
              try
              {
                active_handles_[j]->cancelExecution();
              }
              catch (std::exception& ex)
              {
                RCLCPP_ERROR(LOGGER, "Caught %s when canceling execution", ex.what());
              }
            RCLCPP_ERROR(LOGGER, "Failed to send trajectory part %zu of %zu to controller %s", i + 1,
                         context.trajectory_parts_.size(), active_handles_[i]->getName().c_str());
            if (i > 0)
              RCLCPP_ERROR(LOGGER, "Cancelling previously sent trajectory parts");
            active_handles_.clear();
            current_context_ = -1;
            last_execution_status_ = moveit_controller_manager::ExecutionStatus::ABORTED;
            return false;
          }
        }
      }
    }

    // compute the expected duration of the trajectory and find the part of the trajectory that takes longest to execute
    rclcpp::Time current_time = rclcpp::Clock().now();
    rclcpp::Duration expected_trajectory_duration(0.0);
    int longest_part = -1;
    for (std::size_t i = 0; i < context.trajectory_parts_.size(); ++i)
    {
      rclcpp::Duration d(0.0);
      if (!(context.trajectory_parts_[i].joint_trajectory.points.empty() &&
            context.trajectory_parts_[i].multi_dof_joint_trajectory.points.empty()))
      {
        if (rclcpp::Time(context.trajectory_parts_[i].joint_trajectory.header.stamp) > current_time)
          d = rclcpp::Time(context.trajectory_parts_[i].joint_trajectory.header.stamp) - current_time;
        if (rclcpp::Time(context.trajectory_parts_[i].multi_dof_joint_trajectory.header.stamp) > current_time)
          d = std::max(d, rclcpp::Time(context.trajectory_parts_[i].multi_dof_joint_trajectory.header.stamp) -
                              current_time);
        d = d +
            std::max(context.trajectory_parts_[i].joint_trajectory.points.empty() ?
                         rclcpp::Duration(0.0) :
                         rclcpp::Duration(context.trajectory_parts_[i].joint_trajectory.points.back().time_from_start),
                     context.trajectory_parts_[i].multi_dof_joint_trajectory.points.empty() ?
                         rclcpp::Duration(0.0) :
                         rclcpp::Duration(
                             context.trajectory_parts_[i].multi_dof_joint_trajectory.points.back().time_from_start));

        if (longest_part < 0 ||
            std::max(context.trajectory_parts_[i].joint_trajectory.points.size(),
                     context.trajectory_parts_[i].multi_dof_joint_trajectory.points.size()) >
                std::max(context.trajectory_parts_[longest_part].joint_trajectory.points.size(),
                         context.trajectory_parts_[longest_part].multi_dof_joint_trajectory.points.size()))
          longest_part = i;
      }

      // prefer controller-specific values over global ones if defined
      // TODO: the controller-specific parameters are static, but override
      //       the global ones are configurable via dynamic reconfigure
      std::map<std::string, double>::const_iterator scaling_it =
          controller_allowed_execution_duration_scaling_.find(context.controllers_[i]);
      const double current_scaling = scaling_it != controller_allowed_execution_duration_scaling_.end() ?
                                         scaling_it->second :
                                         allowed_execution_duration_scaling_;

      std::map<std::string, double>::const_iterator margin_it =
          controller_allowed_goal_duration_margin_.find(context.controllers_[i]);
      const double current_margin = margin_it != controller_allowed_goal_duration_margin_.end() ?
                                        margin_it->second :
                                        allowed_goal_duration_margin_;

      // expected duration is the duration of the longest part
      expected_trajectory_duration =
          std::max(d * current_scaling + rclcpp::Duration(current_margin), expected_trajectory_duration);
    }

    // construct a map from expected time to state index, for easy access to expected state location
    if (longest_part >= 0)
    {
      boost::mutex::scoped_lock slock(time_index_mutex_);

      if (context.trajectory_parts_[longest_part].joint_trajectory.points.size() >=
          context.trajectory_parts_[longest_part].multi_dof_joint_trajectory.points.size())
      {
        rclcpp::Duration d(0.0);
        if (rclcpp::Time(context.trajectory_parts_[longest_part].joint_trajectory.header.stamp) > current_time)
          d = rclcpp::Time(context.trajectory_parts_[longest_part].joint_trajectory.header.stamp) - current_time;
        for (trajectory_msgs::msg::JointTrajectoryPoint& point :
             context.trajectory_parts_[longest_part].joint_trajectory.points)
          time_index_.push_back(current_time + d + rclcpp::Duration(point.time_from_start));
      }
      else
      {
        rclcpp::Duration d(0.0);
        if (rclcpp::Time(context.trajectory_parts_[longest_part].multi_dof_joint_trajectory.header.stamp) >
            current_time)
          d = rclcpp::Time(context.trajectory_parts_[longest_part].multi_dof_joint_trajectory.header.stamp) -
              current_time;
        for (trajectory_msgs::msg::MultiDOFJointTrajectoryPoint& point :
             context.trajectory_parts_[longest_part].multi_dof_joint_trajectory.points)
          time_index_.push_back(current_time + d + rclcpp::Duration(point.time_from_start));
      }
    }

    bool result = true;
    for (moveit_controller_manager::MoveItControllerHandlePtr& handle : handles)
    {
      if (execution_duration_monitoring_)
      {
        if (!handle->waitForExecution(expected_trajectory_duration))
          if (!execution_complete_ && rclcpp::Clock().now() - current_time > expected_trajectory_duration)
          {
            RCLCPP_ERROR(LOGGER, "Controller is taking too long to execute trajectory (the expected upper "
                                 "bound for the trajectory execution was %lf seconds). Stopping trajectory.",
                         expected_trajectory_duration.seconds());
            {
              boost::mutex::scoped_lock slock(execution_state_mutex_);
              stopExecutionInternal();  // this is really tricky. we can't call stopExecution() here, so we call the
                                        // internal function only
            }
            last_execution_status_ = moveit_controller_manager::ExecutionStatus::TIMED_OUT;
            result = false;
            break;
          }
      }
      else
        handle->waitForExecution();

      // if something made the trajectory stop, we stop this thread too
      if (execution_complete_)
      {
        result = false;
        break;
      }
      else if (handle->getLastExecutionStatus() != moveit_controller_manager::ExecutionStatus::SUCCEEDED)
      {
        RCLCPP_WARN_STREAM(LOGGER, "Controller handle " << handle->getName() << " reports status "
                                                        << handle->getLastExecutionStatus().asString());
        last_execution_status_ = handle->getLastExecutionStatus();
        result = false;
      }
    }

    // clear the active handles
    execution_state_mutex_.lock();
    active_handles_.clear();

    // clear the time index
    time_index_mutex_.lock();
    time_index_.clear();
    current_context_ = -1;
    time_index_mutex_.unlock();

    execution_state_mutex_.unlock();
    return result;
  }
  else
  {
    last_execution_status_ = moveit_controller_manager::ExecutionStatus::ABORTED;
    return false;
  }
}

bool TrajectoryExecutionManager::waitForRobotToStop(const TrajectoryExecutionContext& context, double wait_time)
{
  // skip waiting for convergence?
  if (allowed_start_tolerance_ == 0 || !wait_for_trajectory_completion_)
  {
    RCLCPP_INFO(LOGGER, "Not waiting for trajectory completion");
    return true;
  }

  auto start = std::chrono::system_clock::now();
  double time_remaining = wait_time;

  moveit::core::RobotStatePtr prev_state, cur_state;
  prev_state = csm_->getCurrentState();
  prev_state->enforceBounds();

  // assume robot stopped when 3 consecutive checks yield the same robot state
  unsigned int no_motion_count = 0;  // count iterations with no motion
  while (time_remaining > 0. && no_motion_count < 3)
  {
    if (!csm_->waitForCurrentState(rclcpp::Clock().now(), time_remaining) || !(cur_state = csm_->getCurrentState()))
    {
      RCLCPP_WARN(LOGGER, "Failed to receive current joint state");
      return false;
    }
    cur_state->enforceBounds();
    std::chrono::duration<double> elapsed_seconds = std::chrono::system_clock::now() - start;
    time_remaining = wait_time - elapsed_seconds.count();  // remaining wait_time

    // check for motion in effected joints of execution context
    bool moved = false;
    for (const auto& trajectory : context.trajectory_parts_)
    {
      const std::vector<std::string>& joint_names = trajectory.joint_trajectory.joint_names;
      const std::size_t n = joint_names.size();

      for (std::size_t i = 0; i < n && !moved; ++i)
      {
        const moveit::core::JointModel* jm = cur_state->getJointModel(joint_names[i]);
        if (!jm)
          continue;  // joint vanished from robot state (shouldn't happen), but we don't care

        if (fabs(cur_state->getJointPositions(jm)[0] - prev_state->getJointPositions(jm)[0]) > allowed_start_tolerance_)
        {
          moved = true;
          no_motion_count = 0;
          break;
        }
      }
    }

    if (!moved)
      ++no_motion_count;

    std::swap(prev_state, cur_state);
  }

  return time_remaining > 0;
}

std::pair<int, int> TrajectoryExecutionManager::getCurrentExpectedTrajectoryIndex() const
{
  boost::mutex::scoped_lock slock(time_index_mutex_);
  if (current_context_ < 0)
    return std::make_pair(-1, -1);
  if (time_index_.empty())
    return std::make_pair((int)current_context_, -1);
  std::vector<rclcpp::Time>::const_iterator time_index_it =
      std::lower_bound(time_index_.begin(), time_index_.end(), rclcpp::Clock().now());
  int pos = time_index_it - time_index_.begin();
  return std::make_pair((int)current_context_, pos);
}

const std::vector<TrajectoryExecutionManager::TrajectoryExecutionContext*>&
TrajectoryExecutionManager::getTrajectories() const
{
  return trajectories_;
}

moveit_controller_manager::ExecutionStatus TrajectoryExecutionManager::getLastExecutionStatus() const
{
  return last_execution_status_;
}

bool TrajectoryExecutionManager::ensureActiveControllersForGroup(const std::string& group)
{
  const moveit::core::JointModelGroup* joint_model_group = robot_model_->getJointModelGroup(group);
  if (joint_model_group)
    return ensureActiveControllersForJoints(joint_model_group->getJointModelNames());
  else
    return false;
}

bool TrajectoryExecutionManager::ensureActiveControllersForJoints(const std::vector<std::string>& joints)
{
  std::vector<std::string> all_controller_names;
  for (std::map<std::string, ControllerInformation>::const_iterator it = known_controllers_.begin();
       it != known_controllers_.end(); ++it)
    all_controller_names.push_back(it->first);
  std::vector<std::string> selected_controllers;
  std::set<std::string> jset;
  for (const std::string& joint : joints)
  {
    const moveit::core::JointModel* jm = robot_model_->getJointModel(joint);
    if (jm)
    {
      if (jm->isPassive() || jm->getMimic() != nullptr || jm->getType() == moveit::core::JointModel::FIXED)
        continue;
      jset.insert(joint);
    }
  }

  if (selectControllers(jset, all_controller_names, selected_controllers))
    return ensureActiveControllers(selected_controllers);
  else
    return false;
}

bool TrajectoryExecutionManager::ensureActiveController(const std::string& controller)
{
  return ensureActiveControllers(std::vector<std::string>(1, controller));
}

bool TrajectoryExecutionManager::ensureActiveControllers(const std::vector<std::string>& controllers)
{
  updateControllersState(DEFAULT_CONTROLLER_INFORMATION_VALIDITY_AGE);

  if (manage_controllers_)
  {
    std::vector<std::string> controllers_to_activate;
    std::vector<std::string> controllers_to_deactivate;
    std::set<std::string> joints_to_be_activated;
    std::set<std::string> joints_to_be_deactivated;
    for (const std::string& controller : controllers)
    {
      std::map<std::string, ControllerInformation>::const_iterator it = known_controllers_.find(controller);
      if (it == known_controllers_.end())
      {
        RCLCPP_ERROR_STREAM(LOGGER, "Controller " << controller << " is not known");
        return false;
      }
      if (!it->second.state_.active_)
      {
        RCLCPP_DEBUG_STREAM(LOGGER, "Need to activate " << controller);
        controllers_to_activate.push_back(controller);
        joints_to_be_activated.insert(it->second.joints_.begin(), it->second.joints_.end());
        for (const std::string& overlapping_controller : it->second.overlapping_controllers_)
        {
          const ControllerInformation& ci = known_controllers_[overlapping_controller];
          if (ci.state_.active_)
          {
            controllers_to_deactivate.push_back(overlapping_controller);
            joints_to_be_deactivated.insert(ci.joints_.begin(), ci.joints_.end());
          }
        }
      }
      else
        RCLCPP_DEBUG_STREAM(LOGGER, "Controller " << controller << " is already active");
    }
    std::set<std::string> diff;
    std::set_difference(joints_to_be_deactivated.begin(), joints_to_be_deactivated.end(),
                        joints_to_be_activated.begin(), joints_to_be_activated.end(), std::inserter(diff, diff.end()));
    if (!diff.empty())
    {
      // find the set of controllers that do not overlap with the ones we want to activate so far
      std::vector<std::string> possible_additional_controllers;
      for (std::map<std::string, ControllerInformation>::const_iterator it = known_controllers_.begin();
           it != known_controllers_.end(); ++it)
      {
        bool ok = true;
        for (const std::string& controller_to_activate : controllers_to_activate)
          if (it->second.overlapping_controllers_.find(controller_to_activate) !=
              it->second.overlapping_controllers_.end())
          {
            ok = false;
            break;
          }
        if (ok)
          possible_additional_controllers.push_back(it->first);
      }

      // out of the allowable controllers, try to find a subset of controllers that covers the joints to be actuated
      std::vector<std::string> additional_controllers;
      if (selectControllers(diff, possible_additional_controllers, additional_controllers))
        controllers_to_activate.insert(controllers_to_activate.end(), additional_controllers.begin(),
                                       additional_controllers.end());
      else
        return false;
    }
    if (!controllers_to_activate.empty() || !controllers_to_deactivate.empty())
    {
      if (controller_manager_)
      {
        // load controllers to be activated, if needed, and reset the state update cache
        for (const std::string& controller_to_activate : controllers_to_activate)
        {
          ControllerInformation& ci = known_controllers_[controller_to_activate];
          ci.last_update_ = rclcpp::Time();
        }
        // reset the state update cache
        for (const std::string& controller_to_activate : controllers_to_deactivate)
          known_controllers_[controller_to_activate].last_update_ = rclcpp::Time();
        return controller_manager_->switchControllers(controllers_to_activate, controllers_to_deactivate);
      }
      else
        return false;
    }
    else
      return true;
  }
  else
  {
    std::set<std::string> originally_active;
    for (std::map<std::string, ControllerInformation>::const_iterator it = known_controllers_.begin();
         it != known_controllers_.end(); ++it)
      if (it->second.state_.active_)
        originally_active.insert(it->first);
    return std::includes(originally_active.begin(), originally_active.end(), controllers.begin(), controllers.end());
  }
}

void TrajectoryExecutionManager::loadControllerParams()
{
  // TODO: Revise XmlRpc parameter lookup
  // XmlRpc::XmlRpcValue controller_list;
  // if (node_->get_parameter("controller_list", controller_list) &&
  //     controller_list.getType() == XmlRpc::XmlRpcValue::TypeArray)
  // {
  //   for (int i = 0; i < controller_list.size(); ++i)  // NOLINT(modernize-loop-convert)
  //   {
  //     XmlRpc::XmlRpcValue& controller = controller_list[i];
  //     if (controller.hasMember("name"))
  //     {
  //       if (controller.hasMember("allowed_execution_duration_scaling"))
  //         controller_allowed_execution_duration_scaling_[std::string(controller["name"])] =
  //             controller["allowed_execution_duration_scaling"];
  //       if (controller.hasMember("allowed_goal_duration_margin"))
  //         controller_allowed_goal_duration_margin_[std::string(controller["name"])] =
  //             controller["allowed_goal_duration_margin"];
  //     }
  //   }
  // }
}
}  // namespace trajectory_execution_manager<|MERGE_RESOLUTION|>--- conflicted
+++ resolved
@@ -82,12 +82,8 @@
   // dynamic_reconfigure::Server<TrajectoryExecutionDynamicReconfigureConfig> dynamic_reconfigure_server_;
 };
 
-<<<<<<< HEAD
 TrajectoryExecutionManager::TrajectoryExecutionManager(const rclcpp::Node::SharedPtr& node,
-                                                       const robot_model::RobotModelConstPtr& robot_model,
-=======
-TrajectoryExecutionManager::TrajectoryExecutionManager(const moveit::core::RobotModelConstPtr& robot_model,
->>>>>>> a5864ccc
+                                                       const moveit::core::RobotModelConstPtr& robot_model,
                                                        const planning_scene_monitor::CurrentStateMonitorPtr& csm)
   : node_(node), robot_model_(robot_model), csm_(csm)
 {
@@ -96,12 +92,8 @@
   initialize();
 }
 
-<<<<<<< HEAD
 TrajectoryExecutionManager::TrajectoryExecutionManager(const rclcpp::Node::SharedPtr& node,
-                                                       const robot_model::RobotModelConstPtr& robot_model,
-=======
-TrajectoryExecutionManager::TrajectoryExecutionManager(const moveit::core::RobotModelConstPtr& robot_model,
->>>>>>> a5864ccc
+                                                       const moveit::core::RobotModelConstPtr& robot_model,
                                                        const planning_scene_monitor::CurrentStateMonitorPtr& csm,
                                                        bool manage_controllers)
   : node_(node), robot_model_(robot_model), csm_(csm), manage_controllers_(manage_controllers)
@@ -955,13 +947,8 @@
 
   RCLCPP_INFO(LOGGER, "Validating trajectory with allowed_start_tolerance %g", allowed_start_tolerance_);
 
-<<<<<<< HEAD
-  robot_state::RobotStatePtr current_state;
+  moveit::core::RobotStatePtr current_state;
   if (!csm_->waitForCurrentState(rclcpp::Clock().now()) || !(current_state = csm_->getCurrentState()))
-=======
-  moveit::core::RobotStatePtr current_state;
-  if (!csm_->waitForCurrentState(ros::Time::now()) || !(current_state = csm_->getCurrentState()))
->>>>>>> a5864ccc
   {
     RCLCPP_WARN(LOGGER, "Failed to validate trajectory: couldn't receive full current joint state within 1s");
     return false;

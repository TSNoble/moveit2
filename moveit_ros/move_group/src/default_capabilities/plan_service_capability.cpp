/*********************************************************************
 * Software License Agreement (BSD License)
 *
 *  Copyright (c) 2012, Willow Garage, Inc.
 *  All rights reserved.
 *
 *  Redistribution and use in source and binary forms, with or without
 *  modification, are permitted provided that the following conditions
 *  are met:
 *
 *   * Redistributions of source code must retain the above copyright
 *     notice, this list of conditions and the following disclaimer.
 *   * Redistributions in binary form must reproduce the above
 *     copyright notice, this list of conditions and the following
 *     disclaimer in the documentation and/or other materials provided
 *     with the distribution.
 *   * Neither the name of Willow Garage nor the names of its
 *     contributors may be used to endorse or promote products derived
 *     from this software without specific prior written permission.
 *
 *  THIS SOFTWARE IS PROVIDED BY THE COPYRIGHT HOLDERS AND CONTRIBUTORS
 *  "AS IS" AND ANY EXPRESS OR IMPLIED WARRANTIES, INCLUDING, BUT NOT
 *  LIMITED TO, THE IMPLIED WARRANTIES OF MERCHANTABILITY AND FITNESS
 *  FOR A PARTICULAR PURPOSE ARE DISCLAIMED. IN NO EVENT SHALL THE
 *  COPYRIGHT OWNER OR CONTRIBUTORS BE LIABLE FOR ANY DIRECT, INDIRECT,
 *  INCIDENTAL, SPECIAL, EXEMPLARY, OR CONSEQUENTIAL DAMAGES (INCLUDING,
 *  BUT NOT LIMITED TO, PROCUREMENT OF SUBSTITUTE GOODS OR SERVICES;
 *  LOSS OF USE, DATA, OR PROFITS; OR BUSINESS INTERRUPTION) HOWEVER
 *  CAUSED AND ON ANY THEORY OF LIABILITY, WHETHER IN CONTRACT, STRICT
 *  LIABILITY, OR TORT (INCLUDING NEGLIGENCE OR OTHERWISE) ARISING IN
 *  ANY WAY OUT OF THE USE OF THIS SOFTWARE, EVEN IF ADVISED OF THE
 *  POSSIBILITY OF SUCH DAMAGE.
 *********************************************************************/

/* Author: Ioan Sucan */

#include "plan_service_capability.h"
#include <moveit/planning_pipeline/planning_pipeline.h>
#include <moveit/move_group/capability_names.h>

namespace move_group
{
static const rclcpp::Logger LOGGER =
    rclcpp::get_logger("moveit_move_group_default_capabilities.plan_service_capability");

MoveGroupPlanService::MoveGroupPlanService() : MoveGroupCapability("MotionPlanService")
{
}

void MoveGroupPlanService::initialize()
{
  using std::placeholders::_1;
  using std::placeholders::_2;
  using std::placeholders::_3;

  plan_service_ = context_->node_->create_service<moveit_msgs::srv::GetMotionPlan>(
      PLANNER_SERVICE_NAME, std::bind(&MoveGroupPlanService::computePlanService, this, _1, _2, _3));
}

bool MoveGroupPlanService::computePlanService(const std::shared_ptr<rmw_request_id_t> request_header,
                                              const std::shared_ptr<moveit_msgs::srv::GetMotionPlan::Request> req,
                                              std::shared_ptr<moveit_msgs::srv::GetMotionPlan::Response> res)
{
  RCLCPP_INFO(LOGGER, "Received new planning service request...");
  // before we start planning, ensure that we have the latest robot state received...
  if (static_cast<bool>(req->motion_plan_request.start_state.is_diff))
    context_->planning_scene_monitor_->waitForCurrentRobotState(context_->node_->get_clock()->now());
  context_->planning_scene_monitor_->updateFrameTransforms();

  // Select planning_pipeline to handle request
  const planning_pipeline::PlanningPipelinePtr planning_pipeline =
      resolvePlanningPipeline(req.motion_plan_request.pipeline_id);
  if (!planning_pipeline)
  {
    res.motion_plan_response.error_code.val = moveit_msgs::MoveItErrorCodes::FAILURE;
    return true;
  }

  planning_scene_monitor::LockedPlanningSceneRO ps(context_->planning_scene_monitor_);
  try
  {
    planning_interface::MotionPlanResponse mp_res;
<<<<<<< HEAD
    context_->planning_pipeline_->generatePlan(ps, req->motion_plan_request, mp_res);
    mp_res.getMessage(res->motion_plan_response);
=======
    planning_pipeline->generatePlan(ps, req.motion_plan_request, mp_res);
    mp_res.getMessage(res.motion_plan_response);
>>>>>>> 0d0a6a17
  }
  catch (std::exception& ex)
  {
    RCLCPP_ERROR(LOGGER, "Planning pipeline threw an exception: %s", ex.what());
    res->motion_plan_response.error_code.val = moveit_msgs::msg::MoveItErrorCodes::FAILURE;
  }

  return true;
}
}  // namespace move_group

#include <pluginlib/class_list_macros.hpp>

PLUGINLIB_EXPORT_CLASS(move_group::MoveGroupPlanService, move_group::MoveGroupCapability)<|MERGE_RESOLUTION|>--- conflicted
+++ resolved
@@ -35,6 +35,8 @@
 /* Author: Ioan Sucan */
 
 #include "plan_service_capability.h"
+
+#include <moveit/moveit_cpp/moveit_cpp.h>
 #include <moveit/planning_pipeline/planning_pipeline.h>
 #include <moveit/move_group/capability_names.h>
 
@@ -53,7 +55,7 @@
   using std::placeholders::_2;
   using std::placeholders::_3;
 
-  plan_service_ = context_->node_->create_service<moveit_msgs::srv::GetMotionPlan>(
+  plan_service_ = context_->moveit_cpp_->getNode()->create_service<moveit_msgs::srv::GetMotionPlan>(
       PLANNER_SERVICE_NAME, std::bind(&MoveGroupPlanService::computePlanService, this, _1, _2, _3));
 }
 
@@ -64,15 +66,15 @@
   RCLCPP_INFO(LOGGER, "Received new planning service request...");
   // before we start planning, ensure that we have the latest robot state received...
   if (static_cast<bool>(req->motion_plan_request.start_state.is_diff))
-    context_->planning_scene_monitor_->waitForCurrentRobotState(context_->node_->get_clock()->now());
+    context_->planning_scene_monitor_->waitForCurrentRobotState(context_->moveit_cpp_->getNode()->get_clock()->now());
   context_->planning_scene_monitor_->updateFrameTransforms();
 
   // Select planning_pipeline to handle request
   const planning_pipeline::PlanningPipelinePtr planning_pipeline =
-      resolvePlanningPipeline(req.motion_plan_request.pipeline_id);
+      resolvePlanningPipeline(req->motion_plan_request.pipeline_id);
   if (!planning_pipeline)
   {
-    res.motion_plan_response.error_code.val = moveit_msgs::MoveItErrorCodes::FAILURE;
+    res->motion_plan_response.error_code.val = moveit_msgs::msg::MoveItErrorCodes::FAILURE;
     return true;
   }
 
@@ -80,13 +82,8 @@
   try
   {
     planning_interface::MotionPlanResponse mp_res;
-<<<<<<< HEAD
-    context_->planning_pipeline_->generatePlan(ps, req->motion_plan_request, mp_res);
+    planning_pipeline->generatePlan(ps, req->motion_plan_request, mp_res);
     mp_res.getMessage(res->motion_plan_response);
-=======
-    planning_pipeline->generatePlan(ps, req.motion_plan_request, mp_res);
-    mp_res.getMessage(res.motion_plan_response);
->>>>>>> 0d0a6a17
   }
   catch (std::exception& ex)
   {

/*********************************************************************
 * Software License Agreement (BSD License)
 *
 *  Copyright (c) 2012, Willow Garage, Inc.
 *  All rights reserved.
 *
 *  Redistribution and use in source and binary forms, with or without
 *  modification, are permitted provided that the following conditions
 *  are met:
 *
 *   * Redistributions of source code must retain the above copyright
 *     notice, this list of conditions and the following disclaimer.
 *   * Redistributions in binary form must reproduce the above
 *     copyright notice, this list of conditions and the following
 *     disclaimer in the documentation and/or other materials provided
 *     with the distribution.
 *   * Neither the name of Willow Garage nor the names of its
 *     contributors may be used to endorse or promote products derived
 *     from this software without specific prior written permission.
 *
 *  THIS SOFTWARE IS PROVIDED BY THE COPYRIGHT HOLDERS AND CONTRIBUTORS
 *  "AS IS" AND ANY EXPRESS OR IMPLIED WARRANTIES, INCLUDING, BUT NOT
 *  LIMITED TO, THE IMPLIED WARRANTIES OF MERCHANTABILITY AND FITNESS
 *  FOR A PARTICULAR PURPOSE ARE DISCLAIMED. IN NO EVENT SHALL THE
 *  COPYRIGHT OWNER OR CONTRIBUTORS BE LIABLE FOR ANY DIRECT, INDIRECT,
 *  INCIDENTAL, SPECIAL, EXEMPLARY, OR CONSEQUENTIAL DAMAGES (INCLUDING,
 *  BUT NOT LIMITED TO, PROCUREMENT OF SUBSTITUTE GOODS OR SERVICES;
 *  LOSS OF USE, DATA, OR PROFITS; OR BUSINESS INTERRUPTION) HOWEVER
 *  CAUSED AND ON ANY THEORY OF LIABILITY, WHETHER IN CONTRACT, STRICT
 *  LIABILITY, OR TORT (INCLUDING NEGLIGENCE OR OTHERWISE) ARISING IN
 *  ANY WAY OUT OF THE USE OF THIS SOFTWARE, EVEN IF ADVISED OF THE
 *  POSSIBILITY OF SUCH DAMAGE.
 *********************************************************************/

/* Author: Ioan Sucan */

#pragma once

#include <rclcpp/rclcpp.hpp>
#include <moveit/macros/class_forward.h>

namespace moveit_cpp
{
MOVEIT_CLASS_FORWARD(MoveItCpp);
}

namespace planning_scene_monitor
{
MOVEIT_CLASS_FORWARD(PlanningSceneMonitor)  // Defines PlanningSceneMonitorPtr, ConstPtr, WeakPtr... etc
}

namespace planning_pipeline
{
MOVEIT_CLASS_FORWARD(PlanningPipeline)  // Defines PlanningPipelinePtr, ConstPtr, WeakPtr... etc
}

namespace plan_execution
{
MOVEIT_CLASS_FORWARD(PlanExecution)    // Defines PlanExecutionPtr, ConstPtr, WeakPtr... etc
MOVEIT_CLASS_FORWARD(PlanWithSensing)  // Defines PlanWithSensingPtr, ConstPtr, WeakPtr... etc
}  // namespace plan_execution

namespace trajectory_execution_manager
{
MOVEIT_CLASS_FORWARD(TrajectoryExecutionManager)  // Defines TrajectoryExecutionManagerPtr, ConstPtr, WeakPtr... etc
}

namespace move_group
{
MOVEIT_STRUCT_FORWARD(MoveGroupContext)

struct MoveGroupContext
{
<<<<<<< HEAD
  MoveGroupContext(const rclcpp::Node::SharedPtr& node,
                   const planning_scene_monitor::PlanningSceneMonitorPtr& planning_scene_monitor,
=======
  MoveGroupContext(const moveit_cpp::MoveItCppPtr& moveit_cpp, const std::string& default_planning_pipeline,
>>>>>>> 0d0a6a17
                   bool allow_trajectory_execution = false, bool debug = false);
  ~MoveGroupContext();

  bool status() const;

<<<<<<< HEAD
  rclcpp::Node::SharedPtr node_;
=======
  moveit_cpp::MoveItCppPtr moveit_cpp_;
>>>>>>> 0d0a6a17
  planning_scene_monitor::PlanningSceneMonitorPtr planning_scene_monitor_;
  trajectory_execution_manager::TrajectoryExecutionManagerPtr trajectory_execution_manager_;
  planning_pipeline::PlanningPipelinePtr planning_pipeline_;
  plan_execution::PlanExecutionPtr plan_execution_;
  plan_execution::PlanWithSensingPtr plan_with_sensing_;
  bool allow_trajectory_execution_;
  bool debug_;
};
}  // namespace move_group<|MERGE_RESOLUTION|>--- conflicted
+++ resolved
@@ -46,47 +46,38 @@
 
 namespace planning_scene_monitor
 {
-MOVEIT_CLASS_FORWARD(PlanningSceneMonitor)  // Defines PlanningSceneMonitorPtr, ConstPtr, WeakPtr... etc
+MOVEIT_CLASS_FORWARD(PlanningSceneMonitor);  // Defines PlanningSceneMonitorPtr, ConstPtr, WeakPtr... etc
 }
 
 namespace planning_pipeline
 {
-MOVEIT_CLASS_FORWARD(PlanningPipeline)  // Defines PlanningPipelinePtr, ConstPtr, WeakPtr... etc
+MOVEIT_CLASS_FORWARD(PlanningPipeline);  // Defines PlanningPipelinePtr, ConstPtr, WeakPtr... etc
 }
 
 namespace plan_execution
 {
-MOVEIT_CLASS_FORWARD(PlanExecution)    // Defines PlanExecutionPtr, ConstPtr, WeakPtr... etc
-MOVEIT_CLASS_FORWARD(PlanWithSensing)  // Defines PlanWithSensingPtr, ConstPtr, WeakPtr... etc
+MOVEIT_CLASS_FORWARD(PlanExecution);    // Defines PlanExecutionPtr, ConstPtr, WeakPtr... etc
+MOVEIT_CLASS_FORWARD(PlanWithSensing);  // Defines PlanWithSensingPtr, ConstPtr, WeakPtr... etc
 }  // namespace plan_execution
 
 namespace trajectory_execution_manager
 {
-MOVEIT_CLASS_FORWARD(TrajectoryExecutionManager)  // Defines TrajectoryExecutionManagerPtr, ConstPtr, WeakPtr... etc
+MOVEIT_CLASS_FORWARD(TrajectoryExecutionManager);  // Defines TrajectoryExecutionManagerPtr, ConstPtr, WeakPtr... etc
 }
 
 namespace move_group
 {
-MOVEIT_STRUCT_FORWARD(MoveGroupContext)
+MOVEIT_STRUCT_FORWARD(MoveGroupContext);
 
 struct MoveGroupContext
 {
-<<<<<<< HEAD
-  MoveGroupContext(const rclcpp::Node::SharedPtr& node,
-                   const planning_scene_monitor::PlanningSceneMonitorPtr& planning_scene_monitor,
-=======
   MoveGroupContext(const moveit_cpp::MoveItCppPtr& moveit_cpp, const std::string& default_planning_pipeline,
->>>>>>> 0d0a6a17
                    bool allow_trajectory_execution = false, bool debug = false);
   ~MoveGroupContext();
 
   bool status() const;
 
-<<<<<<< HEAD
-  rclcpp::Node::SharedPtr node_;
-=======
   moveit_cpp::MoveItCppPtr moveit_cpp_;
->>>>>>> 0d0a6a17
   planning_scene_monitor::PlanningSceneMonitorPtr planning_scene_monitor_;
   trajectory_execution_manager::TrajectoryExecutionManagerPtr trajectory_execution_manager_;
   planning_pipeline::PlanningPipelinePtr planning_pipeline_;

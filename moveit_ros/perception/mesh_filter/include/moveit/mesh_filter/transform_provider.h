--- conflicted
+++ resolved
@@ -120,11 +120,7 @@
    */
   void updateTransforms();
 
-<<<<<<< HEAD
-  MOVEIT_CLASS_FORWARD(TransformContext)
-=======
-  MOVEIT_CLASS_FORWARD(TransformContext);  // Defines TransformContextPtr, ConstPtr, WeakPtr... etc
->>>>>>> 382aa5a8
+  MOVEIT_CLASS_FORWARD(TransformContext)  // Defines TransformContextPtr, ConstPtr, WeakPtr... etc
 
   /**
    * \brief Context Object for registered frames
